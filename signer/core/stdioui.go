--- conflicted
+++ resolved
@@ -89,54 +89,34 @@
 func (ui *StdIOUI) ShowError(message string) {
 	err := ui.notify("ui_showError", &Message{message})
 	if err != nil {
-<<<<<<< HEAD
 		log.Info("Error calling 'ui_showError'", "exc", err.Error(), "msg", message)
-=======
-		log.Info("ErrorMsg calling 'ShowError'", "exc", err.Error(), "msg", message)
->>>>>>> d02f8b37
 	}
 }
 
 func (ui *StdIOUI) ShowInfo(message string) {
 	err := ui.notify("ui_showInfo", Message{message})
 	if err != nil {
-<<<<<<< HEAD
 		log.Info("Error calling 'ui_showInfo'", "exc", err.Error(), "msg", message)
-=======
-		log.Info("ErrorMsg calling 'ShowInfo'", "exc", err.Error(), "msg", message)
->>>>>>> d02f8b37
 	}
 }
 func (ui *StdIOUI) OnApprovedTx(tx ethapi.SignTransactionResult) {
 	err := ui.notify("ui_onApprovedTx", tx)
 	if err != nil {
-<<<<<<< HEAD
 		log.Info("Error calling 'ui_onApprovedTx'", "exc", err.Error(), "tx", tx)
-=======
-		log.Info("ErrorMsg calling 'OnApprovedTx'", "exc", err.Error(), "tx", tx)
->>>>>>> d02f8b37
 	}
 }
 
 func (ui *StdIOUI) OnSignerStartup(info StartupInfo) {
 	err := ui.notify("ui_onSignerStartup", info)
 	if err != nil {
-<<<<<<< HEAD
 		log.Info("Error calling 'ui_onSignerStartup'", "exc", err.Error(), "info", info)
-=======
-		log.Info("ErrorMsg calling 'OnSignerStartup'", "exc", err.Error(), "info", info)
->>>>>>> d02f8b37
 	}
 }
 func (ui *StdIOUI) OnInputRequired(info UserInputRequest) (UserInputResponse, error) {
 	var result UserInputResponse
 	err := ui.dispatch("ui_onInputRequired", info, &result)
 	if err != nil {
-<<<<<<< HEAD
 		log.Info("Error calling 'ui_onInputRequired'", "exc", err.Error(), "info", info)
-=======
-		log.Info("ErrorMsg calling 'OnInputRequired'", "exc", err.Error(), "info", info)
->>>>>>> d02f8b37
 	}
 	return result, err
 }