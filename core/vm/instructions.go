// Copyright 2015 The go-ethereum Authors
// This file is part of the go-ethereum library.
//
// The go-ethereum library is free software: you can redistribute it and/or modify
// it under the terms of the GNU Lesser General Public License as published by
// the Free Software Foundation, either version 3 of the License, or
// (at your option) any later version.
//
// The go-ethereum library is distributed in the hope that it will be useful,
// but WITHOUT ANY WARRANTY; without even the implied warranty of
// MERCHANTABILITY or FITNESS FOR A PARTICULAR PURPOSE. See the
// GNU Lesser General Public License for more details.
//
// You should have received a copy of the GNU Lesser General Public License
// along with the go-ethereum library. If not, see <http://www.gnu.org/licenses/>.

package vm

import (
	"errors"
<<<<<<< HEAD
=======
	"fmt"
	"github.com/ethereum/go-ethereum/experiment"
>>>>>>> d02f8b37
	"math/big"

	"github.com/ethereum/go-ethereum/common"
	"github.com/ethereum/go-ethereum/common/math"
	"github.com/ethereum/go-ethereum/core/types"
	"github.com/ethereum/go-ethereum/params"
	"golang.org/x/crypto/sha3"
)

var (
	bigZero                  = new(big.Int)
	tt255                    = math.BigPow(2, 255)
	errWriteProtection       = errors.New("evm: write protection")
	errReturnDataOutOfBounds = errors.New("evm: return data out of bounds")
	errExecutionReverted     = errors.New("evm: execution reverted")
	errMaxCodeSizeExceeded   = errors.New("evm: max code size exceeded")
	errInvalidJump           = errors.New("evm: invalid jump destination")
)

func opAdd(pc *uint64, interpreter *EVMInterpreter, contract *Contract, memory *Memory, stack *Stack) ([]byte, error) {
	x, y := stack.pop(), stack.peek()
	math.U256(y.Add(x, y))

	interpreter.intPool.put(x)
	return nil, nil
}

func opSub(pc *uint64, interpreter *EVMInterpreter, contract *Contract, memory *Memory, stack *Stack) ([]byte, error) {
	x, y := stack.pop(), stack.peek()
	math.U256(y.Sub(x, y))

	interpreter.intPool.put(x)
	return nil, nil
}

func opMul(pc *uint64, interpreter *EVMInterpreter, contract *Contract, memory *Memory, stack *Stack) ([]byte, error) {
	x, y := stack.pop(), stack.pop()
	stack.push(math.U256(x.Mul(x, y)))

	interpreter.intPool.put(y)

	return nil, nil
}

func opDiv(pc *uint64, interpreter *EVMInterpreter, contract *Contract, memory *Memory, stack *Stack) ([]byte, error) {
	x, y := stack.pop(), stack.peek()
	if y.Sign() != 0 {
		math.U256(y.Div(x, y))
	} else {
		y.SetUint64(0)
	}
	interpreter.intPool.put(x)
	return nil, nil
}

func opSdiv(pc *uint64, interpreter *EVMInterpreter, contract *Contract, memory *Memory, stack *Stack) ([]byte, error) {
	x, y := math.S256(stack.pop()), math.S256(stack.pop())
	res := interpreter.intPool.getZero()

	if y.Sign() == 0 || x.Sign() == 0 {
		stack.push(res)
	} else {
		if x.Sign() != y.Sign() {
			res.Div(x.Abs(x), y.Abs(y))
			res.Neg(res)
		} else {
			res.Div(x.Abs(x), y.Abs(y))
		}
		stack.push(math.U256(res))
	}
	interpreter.intPool.put(x, y)
	return nil, nil
}

func opMod(pc *uint64, interpreter *EVMInterpreter, contract *Contract, memory *Memory, stack *Stack) ([]byte, error) {
	x, y := stack.pop(), stack.pop()
	if y.Sign() == 0 {
		stack.push(x.SetUint64(0))
	} else {
		stack.push(math.U256(x.Mod(x, y)))
	}
	interpreter.intPool.put(y)
	return nil, nil
}

func opSmod(pc *uint64, interpreter *EVMInterpreter, contract *Contract, memory *Memory, stack *Stack) ([]byte, error) {
	x, y := math.S256(stack.pop()), math.S256(stack.pop())
	res := interpreter.intPool.getZero()

	if y.Sign() == 0 {
		stack.push(res)
	} else {
		if x.Sign() < 0 {
			res.Mod(x.Abs(x), y.Abs(y))
			res.Neg(res)
		} else {
			res.Mod(x.Abs(x), y.Abs(y))
		}
		stack.push(math.U256(res))
	}
	interpreter.intPool.put(x, y)
	return nil, nil
}

func opExp(pc *uint64, interpreter *EVMInterpreter, contract *Contract, memory *Memory, stack *Stack) ([]byte, error) {
	base, exponent := stack.pop(), stack.pop()
	// some shortcuts
	cmpToOne := exponent.Cmp(big1)
	if cmpToOne < 0 { // Exponent is zero
		// x ^ 0 == 1
		stack.push(base.SetUint64(1))
	} else if base.Sign() == 0 {
		// 0 ^ y, if y != 0, == 0
		stack.push(base.SetUint64(0))
	} else if cmpToOne == 0 { // Exponent is one
		// x ^ 1 == x
		stack.push(base)
	} else {
		stack.push(math.Exp(base, exponent))
		interpreter.intPool.put(base)
	}
	interpreter.intPool.put(exponent)
	return nil, nil
}

func opSignExtend(pc *uint64, interpreter *EVMInterpreter, contract *Contract, memory *Memory, stack *Stack) ([]byte, error) {
	back := stack.pop()
	if back.Cmp(big.NewInt(31)) < 0 {
		bit := uint(back.Uint64()*8 + 7)
		num := stack.pop()
		mask := back.Lsh(common.Big1, bit)
		mask.Sub(mask, common.Big1)
		if num.Bit(int(bit)) > 0 {
			num.Or(num, mask.Not(mask))
		} else {
			num.And(num, mask)
		}

		stack.push(math.U256(num))
	}

	interpreter.intPool.put(back)
	return nil, nil
}

func opNot(pc *uint64, interpreter *EVMInterpreter, contract *Contract, memory *Memory, stack *Stack) ([]byte, error) {
	x := stack.peek()
	math.U256(x.Not(x))
	return nil, nil
}

func opLt(pc *uint64, interpreter *EVMInterpreter, contract *Contract, memory *Memory, stack *Stack) ([]byte, error) {
	x, y := stack.pop(), stack.peek()
	if x.Cmp(y) < 0 {
		y.SetUint64(1)
	} else {
		y.SetUint64(0)
	}
	interpreter.intPool.put(x)
	return nil, nil
}

func opGt(pc *uint64, interpreter *EVMInterpreter, contract *Contract, memory *Memory, stack *Stack) ([]byte, error) {
	x, y := stack.pop(), stack.peek()
	if x.Cmp(y) > 0 {
		y.SetUint64(1)
	} else {
		y.SetUint64(0)
	}
	interpreter.intPool.put(x)
	return nil, nil
}

func opSlt(pc *uint64, interpreter *EVMInterpreter, contract *Contract, memory *Memory, stack *Stack) ([]byte, error) {
	x, y := stack.pop(), stack.peek()

	xSign := x.Cmp(tt255)
	ySign := y.Cmp(tt255)

	switch {
	case xSign >= 0 && ySign < 0:
		y.SetUint64(1)

	case xSign < 0 && ySign >= 0:
		y.SetUint64(0)

	default:
		if x.Cmp(y) < 0 {
			y.SetUint64(1)
		} else {
			y.SetUint64(0)
		}
	}
	interpreter.intPool.put(x)
	return nil, nil
}

func opSgt(pc *uint64, interpreter *EVMInterpreter, contract *Contract, memory *Memory, stack *Stack) ([]byte, error) {
	x, y := stack.pop(), stack.peek()

	xSign := x.Cmp(tt255)
	ySign := y.Cmp(tt255)

	switch {
	case xSign >= 0 && ySign < 0:
		y.SetUint64(0)

	case xSign < 0 && ySign >= 0:
		y.SetUint64(1)

	default:
		if x.Cmp(y) > 0 {
			y.SetUint64(1)
		} else {
			y.SetUint64(0)
		}
	}
	interpreter.intPool.put(x)
	return nil, nil
}

func opEq(pc *uint64, interpreter *EVMInterpreter, contract *Contract, memory *Memory, stack *Stack) ([]byte, error) {
	x, y := stack.pop(), stack.peek()
	if x.Cmp(y) == 0 {
		y.SetUint64(1)
	} else {
		y.SetUint64(0)
	}
	interpreter.intPool.put(x)
	return nil, nil
}

func opIszero(pc *uint64, interpreter *EVMInterpreter, contract *Contract, memory *Memory, stack *Stack) ([]byte, error) {
	x := stack.peek()
	if x.Sign() > 0 {
		x.SetUint64(0)
	} else {
		x.SetUint64(1)
	}
	return nil, nil
}

func opAnd(pc *uint64, interpreter *EVMInterpreter, contract *Contract, memory *Memory, stack *Stack) ([]byte, error) {
	x, y := stack.pop(), stack.pop()
	stack.push(x.And(x, y))

	interpreter.intPool.put(y)
	return nil, nil
}

func opOr(pc *uint64, interpreter *EVMInterpreter, contract *Contract, memory *Memory, stack *Stack) ([]byte, error) {
	x, y := stack.pop(), stack.peek()
	y.Or(x, y)

	interpreter.intPool.put(x)
	return nil, nil
}

func opXor(pc *uint64, interpreter *EVMInterpreter, contract *Contract, memory *Memory, stack *Stack) ([]byte, error) {
	x, y := stack.pop(), stack.peek()
	y.Xor(x, y)

	interpreter.intPool.put(x)
	return nil, nil
}

func opByte(pc *uint64, interpreter *EVMInterpreter, contract *Contract, memory *Memory, stack *Stack) ([]byte, error) {
	th, val := stack.pop(), stack.peek()
	if th.Cmp(common.Big32) < 0 {
		b := math.Byte(val, 32, int(th.Int64()))
		val.SetUint64(uint64(b))
	} else {
		val.SetUint64(0)
	}
	interpreter.intPool.put(th)
	return nil, nil
}

func opAddmod(pc *uint64, interpreter *EVMInterpreter, contract *Contract, memory *Memory, stack *Stack) ([]byte, error) {
	x, y, z := stack.pop(), stack.pop(), stack.pop()
	if z.Cmp(bigZero) > 0 {
		x.Add(x, y)
		x.Mod(x, z)
		stack.push(math.U256(x))
	} else {
		stack.push(x.SetUint64(0))
	}
	interpreter.intPool.put(y, z)
	return nil, nil
}

func opMulmod(pc *uint64, interpreter *EVMInterpreter, contract *Contract, memory *Memory, stack *Stack) ([]byte, error) {
	x, y, z := stack.pop(), stack.pop(), stack.pop()
	if z.Cmp(bigZero) > 0 {
		x.Mul(x, y)
		x.Mod(x, z)
		stack.push(math.U256(x))
	} else {
		stack.push(x.SetUint64(0))
	}
	interpreter.intPool.put(y, z)
	return nil, nil
}

// opSHL implements Shift Left
// The SHL instruction (shift left) pops 2 values from the stack, first arg1 and then arg2,
// and pushes on the stack arg2 shifted to the left by arg1 number of bits.
func opSHL(pc *uint64, interpreter *EVMInterpreter, contract *Contract, memory *Memory, stack *Stack) ([]byte, error) {
	// Note, second operand is left in the stack; accumulate result into it, and no need to push it afterwards
	shift, value := math.U256(stack.pop()), math.U256(stack.peek())
	defer interpreter.intPool.put(shift) // First operand back into the pool

	if shift.Cmp(common.Big256) >= 0 {
		value.SetUint64(0)
		return nil, nil
	}
	n := uint(shift.Uint64())
	math.U256(value.Lsh(value, n))

	return nil, nil
}

// opSHR implements Logical Shift Right
// The SHR instruction (logical shift right) pops 2 values from the stack, first arg1 and then arg2,
// and pushes on the stack arg2 shifted to the right by arg1 number of bits with zero fill.
func opSHR(pc *uint64, interpreter *EVMInterpreter, contract *Contract, memory *Memory, stack *Stack) ([]byte, error) {
	// Note, second operand is left in the stack; accumulate result into it, and no need to push it afterwards
	shift, value := math.U256(stack.pop()), math.U256(stack.peek())
	defer interpreter.intPool.put(shift) // First operand back into the pool

	if shift.Cmp(common.Big256) >= 0 {
		value.SetUint64(0)
		return nil, nil
	}
	n := uint(shift.Uint64())
	math.U256(value.Rsh(value, n))

	return nil, nil
}

// opSAR implements Arithmetic Shift Right
// The SAR instruction (arithmetic shift right) pops 2 values from the stack, first arg1 and then arg2,
// and pushes on the stack arg2 shifted to the right by arg1 number of bits with sign extension.
func opSAR(pc *uint64, interpreter *EVMInterpreter, contract *Contract, memory *Memory, stack *Stack) ([]byte, error) {
	// Note, S256 returns (potentially) a new bigint, so we're popping, not peeking this one
	shift, value := math.U256(stack.pop()), math.S256(stack.pop())
	defer interpreter.intPool.put(shift) // First operand back into the pool

	if shift.Cmp(common.Big256) >= 0 {
		if value.Sign() >= 0 {
			value.SetUint64(0)
		} else {
			value.SetInt64(-1)
		}
		stack.push(math.U256(value))
		return nil, nil
	}
	n := uint(shift.Uint64())
	value.Rsh(value, n)
	stack.push(math.U256(value))

	return nil, nil
}

func opSha3(pc *uint64, interpreter *EVMInterpreter, contract *Contract, memory *Memory, stack *Stack) ([]byte, error) {
	offset, size := stack.pop(), stack.pop()
	data := memory.Get(offset.Int64(), size.Int64())

	if interpreter.hasher == nil {
		interpreter.hasher = sha3.NewLegacyKeccak256().(keccakState)
	} else {
		interpreter.hasher.Reset()
	}
	interpreter.hasher.Write(data)
	interpreter.hasher.Read(interpreter.hasherBuf[:])

	evm := interpreter.evm
	if evm.vmConfig.EnablePreimageRecording {
		evm.StateDB.AddPreimage(interpreter.hasherBuf, data)
	}
	stack.push(interpreter.intPool.get().SetBytes(interpreter.hasherBuf[:]))

	interpreter.intPool.put(offset, size)
	return nil, nil
}

func opAddress(pc *uint64, interpreter *EVMInterpreter, contract *Contract, memory *Memory, stack *Stack) ([]byte, error) {
	stack.push(interpreter.intPool.get().SetBytes(contract.Address().Bytes()))
	return nil, nil
}

func opBalance(pc *uint64, interpreter *EVMInterpreter, contract *Contract, memory *Memory, stack *Stack) ([]byte, error) {
	slot := stack.peek()
	slot.Set(interpreter.evm.StateDB.GetBalance(common.BigToAddress(slot)))
	return nil, nil
}

func opOrigin(pc *uint64, interpreter *EVMInterpreter, contract *Contract, memory *Memory, stack *Stack) ([]byte, error) {
	stack.push(interpreter.intPool.get().SetBytes(interpreter.evm.Origin.Bytes()))
	return nil, nil
}

func opCaller(pc *uint64, interpreter *EVMInterpreter, contract *Contract, memory *Memory, stack *Stack) ([]byte, error) {
	stack.push(interpreter.intPool.get().SetBytes(contract.Caller().Bytes()))
	return nil, nil
}

func opCallValue(pc *uint64, interpreter *EVMInterpreter, contract *Contract, memory *Memory, stack *Stack) ([]byte, error) {
	stack.push(interpreter.intPool.get().Set(contract.value))
	return nil, nil
}

func opCallDataLoad(pc *uint64, interpreter *EVMInterpreter, contract *Contract, memory *Memory, stack *Stack) ([]byte, error) {
	stack.push(interpreter.intPool.get().SetBytes(getDataBig(contract.Input, stack.pop(), big32)))
	return nil, nil
}

func opCallDataSize(pc *uint64, interpreter *EVMInterpreter, contract *Contract, memory *Memory, stack *Stack) ([]byte, error) {
	stack.push(interpreter.intPool.get().SetInt64(int64(len(contract.Input))))
	return nil, nil
}

func opCallDataCopy(pc *uint64, interpreter *EVMInterpreter, contract *Contract, memory *Memory, stack *Stack) ([]byte, error) {
	var (
		memOffset  = stack.pop()
		dataOffset = stack.pop()
		length     = stack.pop()
	)
	memory.Set(memOffset.Uint64(), length.Uint64(), getDataBig(contract.Input, dataOffset, length))

	interpreter.intPool.put(memOffset, dataOffset, length)
	return nil, nil
}

func opReturnDataSize(pc *uint64, interpreter *EVMInterpreter, contract *Contract, memory *Memory, stack *Stack) ([]byte, error) {
	stack.push(interpreter.intPool.get().SetUint64(uint64(len(interpreter.returnData))))
	return nil, nil
}

func opReturnDataCopy(pc *uint64, interpreter *EVMInterpreter, contract *Contract, memory *Memory, stack *Stack) ([]byte, error) {
	var (
		memOffset  = stack.pop()
		dataOffset = stack.pop()
		length     = stack.pop()

		end = interpreter.intPool.get().Add(dataOffset, length)
	)
	defer interpreter.intPool.put(memOffset, dataOffset, length, end)

<<<<<<< HEAD
	if !end.IsUint64() || uint64(len(interpreter.returnData)) < end.Uint64() {
		return nil, errReturnDataOutOfBounds
=======
	if end.BitLen() > 64 || uint64(len(interpreter.returnData)) < end.Uint64() {
		return nil, errReturnDataOutOfBounds // return data bound exceed
>>>>>>> d02f8b37
	}
	memory.Set(memOffset.Uint64(), length.Uint64(), interpreter.returnData[dataOffset.Uint64():end.Uint64()])

	return nil, nil
}

func opExtCodeSize(pc *uint64, interpreter *EVMInterpreter, contract *Contract, memory *Memory, stack *Stack) ([]byte, error) {
	slot := stack.peek()
	slot.SetUint64(uint64(interpreter.evm.StateDB.GetCodeSize(common.BigToAddress(slot))))

	return nil, nil
}

func opCodeSize(pc *uint64, interpreter *EVMInterpreter, contract *Contract, memory *Memory, stack *Stack) ([]byte, error) {
	l := interpreter.intPool.get().SetInt64(int64(len(contract.Code)))
	stack.push(l)

	return nil, nil
}

func opCodeCopy(pc *uint64, interpreter *EVMInterpreter, contract *Contract, memory *Memory, stack *Stack) ([]byte, error) {
	var (
		memOffset  = stack.pop()
		codeOffset = stack.pop()
		length     = stack.pop()
	)
	codeCopy := getDataBig(contract.Code, codeOffset, length)
	memory.Set(memOffset.Uint64(), length.Uint64(), codeCopy)

	interpreter.intPool.put(memOffset, codeOffset, length)
	return nil, nil
}

func opExtCodeCopy(pc *uint64, interpreter *EVMInterpreter, contract *Contract, memory *Memory, stack *Stack) ([]byte, error) {
	var (
		addr       = common.BigToAddress(stack.pop())
		memOffset  = stack.pop()
		codeOffset = stack.pop()
		length     = stack.pop()
	)
	codeCopy := getDataBig(interpreter.evm.StateDB.GetCode(addr), codeOffset, length)
	memory.Set(memOffset.Uint64(), length.Uint64(), codeCopy)

	interpreter.intPool.put(memOffset, codeOffset, length)
	return nil, nil
}

// opExtCodeHash returns the code hash of a specified account.
// There are several cases when the function is called, while we can relay everything
// to `state.GetCodeHash` function to ensure the correctness.
//   (1) Caller tries to get the code hash of a normal contract account, state
// should return the relative code hash and set it as the result.
//
//   (2) Caller tries to get the code hash of a non-existent account, state should
// return common.Hash{} and zero will be set as the result.
//
//   (3) Caller tries to get the code hash for an account without contract code,
// state should return emptyCodeHash(0xc5d246...) as the result.
//
//   (4) Caller tries to get the code hash of a precompiled account, the result
// should be zero or emptyCodeHash.
//
// It is worth noting that in order to avoid unnecessary create and clean,
// all precompile accounts on mainnet have been transferred 1 wei, so the return
// here should be emptyCodeHash.
// If the precompile account is not transferred any amount on a private or
// customized chain, the return value will be zero.
//
//   (5) Caller tries to get the code hash for an account which is marked as suicided
// in the current transaction, the code hash of this account should be returned.
//
//   (6) Caller tries to get the code hash for an account which is marked as deleted,
// this account should be regarded as a non-existent account and zero should be returned.
func opExtCodeHash(pc *uint64, interpreter *EVMInterpreter, contract *Contract, memory *Memory, stack *Stack) ([]byte, error) {
	slot := stack.peek()
	address := common.BigToAddress(slot)
	if interpreter.evm.StateDB.Empty(address) {
		slot.SetUint64(0)
	} else {
		slot.SetBytes(interpreter.evm.StateDB.GetCodeHash(address).Bytes())
	}
	return nil, nil
}

func opGasprice(pc *uint64, interpreter *EVMInterpreter, contract *Contract, memory *Memory, stack *Stack) ([]byte, error) {
	stack.push(interpreter.intPool.get().Set(interpreter.evm.GasPrice))
	return nil, nil
}

func opBlockhash(pc *uint64, interpreter *EVMInterpreter, contract *Contract, memory *Memory, stack *Stack) ([]byte, error) {
	num := stack.pop()

	n := interpreter.intPool.get().Sub(interpreter.evm.BlockNumber, common.Big257)
	if num.Cmp(n) > 0 && num.Cmp(interpreter.evm.BlockNumber) < 0 {
		stack.push(interpreter.evm.GetHash(num.Uint64()).Big())
	} else {
		stack.push(interpreter.intPool.getZero())
	}
	interpreter.intPool.put(num, n)
	return nil, nil
}

func opCoinbase(pc *uint64, interpreter *EVMInterpreter, contract *Contract, memory *Memory, stack *Stack) ([]byte, error) {
	stack.push(interpreter.intPool.get().SetBytes(interpreter.evm.Coinbase.Bytes()))
	return nil, nil
}

func opTimestamp(pc *uint64, interpreter *EVMInterpreter, contract *Contract, memory *Memory, stack *Stack) ([]byte, error) {
	stack.push(math.U256(interpreter.intPool.get().Set(interpreter.evm.Time)))
	return nil, nil
}

func opNumber(pc *uint64, interpreter *EVMInterpreter, contract *Contract, memory *Memory, stack *Stack) ([]byte, error) {
	stack.push(math.U256(interpreter.intPool.get().Set(interpreter.evm.BlockNumber)))
	return nil, nil
}

func opDifficulty(pc *uint64, interpreter *EVMInterpreter, contract *Contract, memory *Memory, stack *Stack) ([]byte, error) {
	stack.push(math.U256(interpreter.intPool.get().Set(interpreter.evm.Difficulty)))
	return nil, nil
}

func opGasLimit(pc *uint64, interpreter *EVMInterpreter, contract *Contract, memory *Memory, stack *Stack) ([]byte, error) {
	stack.push(math.U256(interpreter.intPool.get().SetUint64(interpreter.evm.GasLimit)))
	return nil, nil
}

func opPop(pc *uint64, interpreter *EVMInterpreter, contract *Contract, memory *Memory, stack *Stack) ([]byte, error) {
	interpreter.intPool.put(stack.pop())
	return nil, nil
}

func opMload(pc *uint64, interpreter *EVMInterpreter, contract *Contract, memory *Memory, stack *Stack) ([]byte, error) {
	offset := stack.pop()
	val := interpreter.intPool.get().SetBytes(memory.Get(offset.Int64(), 32))
	stack.push(val)

	interpreter.intPool.put(offset)
	return nil, nil
}

func opMstore(pc *uint64, interpreter *EVMInterpreter, contract *Contract, memory *Memory, stack *Stack) ([]byte, error) {
	// pop value of the stack
	mStart, val := stack.pop(), stack.pop()
	memory.Set32(mStart.Uint64(), val)

	interpreter.intPool.put(mStart, val)
	return nil, nil
}

func opMstore8(pc *uint64, interpreter *EVMInterpreter, contract *Contract, memory *Memory, stack *Stack) ([]byte, error) {
	off, val := stack.pop().Int64(), stack.pop().Int64()
	memory.store[off] = byte(val & 0xff)

	return nil, nil
}

func opSload(pc *uint64, interpreter *EVMInterpreter, contract *Contract, memory *Memory, stack *Stack) ([]byte, error) {
	loc := stack.peek()
	val := interpreter.evm.StateDB.GetState(contract.Address(), common.BigToHash(loc))
	loc.SetBytes(val.Bytes())
	return nil, nil
}

func opSstore(pc *uint64, interpreter *EVMInterpreter, contract *Contract, memory *Memory, stack *Stack) ([]byte, error) {
	loc := common.BigToHash(stack.pop())
	val := stack.pop()
	interpreter.evm.StateDB.SetState(contract.Address(), loc, common.BigToHash(val))

	interpreter.intPool.put(val)
	return nil, nil
}

func opJump(pc *uint64, interpreter *EVMInterpreter, contract *Contract, memory *Memory, stack *Stack) ([]byte, error) {
	pos := stack.pop()
	if !contract.validJumpdest(pos) {
<<<<<<< HEAD
		return nil, errInvalidJump
=======
		nop := contract.GetOp(pos.Uint64())
		return nil, fmt.Errorf("invalid jump destination (%v) %v", nop, pos) // invalid jump destination
>>>>>>> d02f8b37
	}
	*pc = pos.Uint64()

	interpreter.intPool.put(pos)
	return nil, nil
}

func opJumpi(pc *uint64, interpreter *EVMInterpreter, contract *Contract, memory *Memory, stack *Stack) ([]byte, error) {
	pos, cond := stack.pop(), stack.pop()
	if cond.Sign() != 0 {
		if !contract.validJumpdest(pos) {
<<<<<<< HEAD
			return nil, errInvalidJump
=======
			nop := contract.GetOp(pos.Uint64())
			return nil, fmt.Errorf("invalid jump destination (%v) %v", nop, pos) // invalid jump destination
>>>>>>> d02f8b37
		}
		*pc = pos.Uint64()
	} else {
		*pc++
	}

	interpreter.intPool.put(pos, cond)
	return nil, nil
}

func opJumpdest(pc *uint64, interpreter *EVMInterpreter, contract *Contract, memory *Memory, stack *Stack) ([]byte, error) {
	return nil, nil
}

func opPc(pc *uint64, interpreter *EVMInterpreter, contract *Contract, memory *Memory, stack *Stack) ([]byte, error) {
	stack.push(interpreter.intPool.get().SetUint64(*pc))
	return nil, nil
}

func opMsize(pc *uint64, interpreter *EVMInterpreter, contract *Contract, memory *Memory, stack *Stack) ([]byte, error) {
	stack.push(interpreter.intPool.get().SetInt64(int64(memory.Len())))
	return nil, nil
}

func opGas(pc *uint64, interpreter *EVMInterpreter, contract *Contract, memory *Memory, stack *Stack) ([]byte, error) {
	stack.push(interpreter.intPool.get().SetUint64(contract.Gas))
	return nil, nil
}

func opCreate(pc *uint64, interpreter *EVMInterpreter, contract *Contract, memory *Memory, stack *Stack) ([]byte, error) {
	var (
		value        = stack.pop()
		offset, size = stack.pop(), stack.pop()
		input        = memory.Get(offset.Int64(), size.Int64())
		gas          = contract.Gas
	)
	if interpreter.evm.chainRules.IsEIP150 {
		gas -= gas / 64
	}

	contract.UseGas(gas)
	trace := interpreter.evm.TxRecord.NewTrace() // New trace entry (for exception experiment use)
	res, addr, returnGas, suberr := interpreter.evm.Create(contract, input, gas, value, trace)
	trace.ErrorMsg, trace.ErrorCode = experiment.CheckException(suberr) // Check type of exception
	if trace.ErrorCode != 0 {
		interpreter.evm.TxRecord.HasException = true // Mark this transaction as exceptional
	} else {
		trace.StatusCode = 1 // set status code to 1 if no exception occured
	}
	// Since we added a new exception kind, must reset its effect in case not changing EVM control flow
	//if suberr.ErrorMsg() == "empty call code" {
	//	suberr = nil
	//}

	// Push item on the stack based on the returned error. If the ruleset is
	// homestead we must check for CodeStoreOutOfGasError (homestead only
	// rule) and treat as an error, if the ruleset is frontier we must
	// ignore this error and pretend the operation was successful.
	if interpreter.evm.chainRules.IsHomestead && suberr == ErrCodeStoreOutOfGas {
		stack.push(interpreter.intPool.getZero())
	} else if suberr != nil && suberr != ErrCodeStoreOutOfGas {
		stack.push(interpreter.intPool.getZero())
	} else {
		stack.push(interpreter.intPool.get().SetBytes(addr.Bytes()))
	}
	contract.Gas += returnGas
	interpreter.intPool.put(value, offset, size)

	if suberr == errExecutionReverted { // explicit exception
		return res, nil
	}
	return nil, nil
}

func opCreate2(pc *uint64, interpreter *EVMInterpreter, contract *Contract, memory *Memory, stack *Stack) ([]byte, error) {
	var (
		endowment    = stack.pop()
		offset, size = stack.pop(), stack.pop()
		salt         = stack.pop()
		input        = memory.Get(offset.Int64(), size.Int64())
		gas          = contract.Gas
	)

	// Apply EIP150
	gas -= gas / 64
	contract.UseGas(gas)
	trace := interpreter.evm.TxRecord.NewTrace() // New trace entry (for exception experiment use)
	res, addr, returnGas, suberr := interpreter.evm.Create2(contract, input, gas, endowment, salt, trace)
	trace.ErrorMsg, trace.ErrorCode = experiment.CheckException(suberr) // Check type of exception
	if trace.ErrorCode != 0 {
		interpreter.evm.TxRecord.HasException = true // Mark this transaction as exceptional
	} else {
		trace.StatusCode = 1 // set status code to 1 if no exception occured
	}
	// Since we added a new exception kind, must reset its effect in case not changing EVM control flow
	//if suberr.ErrorMsg() == "empty call code" {
	//	suberr = nil
	//}

	// Push item on the stack based on the returned error.
	if suberr != nil {
		stack.push(interpreter.intPool.getZero())
	} else {
		stack.push(interpreter.intPool.get().SetBytes(addr.Bytes()))
	}
	contract.Gas += returnGas
	interpreter.intPool.put(endowment, offset, size, salt)

	if suberr == errExecutionReverted { // explicit exception
		return res, nil
	}
	return nil, nil
}

func opCall(pc *uint64, interpreter *EVMInterpreter, contract *Contract, memory *Memory, stack *Stack) ([]byte, error) {
	// Pop gas. The actual gas in interpreter.evm.callGasTemp.
	interpreter.intPool.put(stack.pop())
	gas := interpreter.evm.callGasTemp
	// Pop other call parameters.
	addr, value, inOffset, inSize, retOffset, retSize := stack.pop(), stack.pop(), stack.pop(), stack.pop(), stack.pop(), stack.pop()
	toAddr := common.BigToAddress(addr)
	value = math.U256(value)
	// Get the arguments from the memory.
	args := memory.Get(inOffset.Int64(), inSize.Int64())

	if value.Sign() != 0 {
		gas += params.CallStipend
	}
	trace := interpreter.evm.TxRecord.NewTrace() // New trace entry (for exception experiment use)
	ret, returnGas, err := interpreter.evm.Call(contract, toAddr, args, gas, value, trace)
	trace.ErrorMsg, trace.ErrorCode = experiment.CheckException(err) // Check type of exception
	if trace.ErrorCode != 0 {
		interpreter.evm.TxRecord.HasException = true // Mark this transaction as exceptional
	} else {
		trace.StatusCode = 1 // set status code to 1 if no exception occured
	}
	// Since we added a new exception kind, must reset its effect in case not changing EVM control flow
	//if err.ErrorMsg() == "empty call code" {
	//	err = nil
	//}

	if err != nil {
		stack.push(interpreter.intPool.getZero())
	} else {
		stack.push(interpreter.intPool.get().SetUint64(1))
	}
	if err == nil || err == errExecutionReverted { // explicit exception
		memory.Set(retOffset.Uint64(), retSize.Uint64(), ret)
	}
	contract.Gas += returnGas

	interpreter.intPool.put(addr, value, inOffset, inSize, retOffset, retSize)
	return ret, nil
}

func opCallCode(pc *uint64, interpreter *EVMInterpreter, contract *Contract, memory *Memory, stack *Stack) ([]byte, error) {
	// Pop gas. The actual gas is in interpreter.evm.callGasTemp.
	interpreter.intPool.put(stack.pop())
	gas := interpreter.evm.callGasTemp
	// Pop other call parameters.
	addr, value, inOffset, inSize, retOffset, retSize := stack.pop(), stack.pop(), stack.pop(), stack.pop(), stack.pop(), stack.pop()
	toAddr := common.BigToAddress(addr)
	value = math.U256(value)
	// Get arguments from the memory.
	args := memory.Get(inOffset.Int64(), inSize.Int64())

	if value.Sign() != 0 {
		gas += params.CallStipend
	}
	trace := interpreter.evm.TxRecord.NewTrace() // New trace entry (for exception experiment use)
	ret, returnGas, err := interpreter.evm.CallCode(contract, toAddr, args, gas, value, trace)
	trace.ErrorMsg, trace.ErrorCode = experiment.CheckException(err) // Check type of exception
	if trace.ErrorCode != 0 {
		interpreter.evm.TxRecord.HasException = true // Mark this transaction as exceptional
	} else {
		trace.StatusCode = 1 // set status code to 1 if no exception occured
	}
	// Since we added a new exception kind, must reset its effect in case not changing EVM control flow
	//if err.ErrorMsg() == "empty call code" {
	//	err = nil
	//}

	if err != nil {
		stack.push(interpreter.intPool.getZero())
	} else {
		stack.push(interpreter.intPool.get().SetUint64(1))
	}
	if err == nil || err == errExecutionReverted { // explicit exception
		memory.Set(retOffset.Uint64(), retSize.Uint64(), ret)
	}
	contract.Gas += returnGas

	interpreter.intPool.put(addr, value, inOffset, inSize, retOffset, retSize)
	return ret, nil
}

func opDelegateCall(pc *uint64, interpreter *EVMInterpreter, contract *Contract, memory *Memory, stack *Stack) ([]byte, error) {
	// Pop gas. The actual gas is in interpreter.evm.callGasTemp.
	interpreter.intPool.put(stack.pop())
	gas := interpreter.evm.callGasTemp
	// Pop other call parameters.
	addr, inOffset, inSize, retOffset, retSize := stack.pop(), stack.pop(), stack.pop(), stack.pop(), stack.pop()
	toAddr := common.BigToAddress(addr)
	// Get arguments from the memory.
	args := memory.Get(inOffset.Int64(), inSize.Int64())

	trace := interpreter.evm.TxRecord.NewTrace() // New trace entry (for exception experiment use)
	ret, returnGas, err := interpreter.evm.DelegateCall(contract, toAddr, args, gas, trace)
	trace.ErrorMsg, trace.ErrorCode = experiment.CheckException(err) // Check type of exception
	if trace.ErrorCode != 0 {
		interpreter.evm.TxRecord.HasException = true // Mark this transaction as exceptional
	} else {
		trace.StatusCode = 1 // set status code to 1 if no exception occured
	}
	// Since we added a new exception kind, must reset its effect in case not changing EVM control flow
	//if err.ErrorMsg() == "empty call code" {
	//	err = nil
	//}

	if err != nil {
		stack.push(interpreter.intPool.getZero())
	} else {
		stack.push(interpreter.intPool.get().SetUint64(1))
	}
	if err == nil || err == errExecutionReverted { // explicit exception
		memory.Set(retOffset.Uint64(), retSize.Uint64(), ret)
	}
	contract.Gas += returnGas

	interpreter.intPool.put(addr, inOffset, inSize, retOffset, retSize)
	return ret, nil
}

func opStaticCall(pc *uint64, interpreter *EVMInterpreter, contract *Contract, memory *Memory, stack *Stack) ([]byte, error) {
	// Pop gas. The actual gas is in interpreter.evm.callGasTemp.
	interpreter.intPool.put(stack.pop())
	gas := interpreter.evm.callGasTemp
	// Pop other call parameters.
	addr, inOffset, inSize, retOffset, retSize := stack.pop(), stack.pop(), stack.pop(), stack.pop(), stack.pop()
	toAddr := common.BigToAddress(addr)
	// Get arguments from the memory.
	args := memory.Get(inOffset.Int64(), inSize.Int64())

	trace := interpreter.evm.TxRecord.NewTrace() // New trace entry (for exception experiment use)
	ret, returnGas, err := interpreter.evm.StaticCall(contract, toAddr, args, gas, trace)
	trace.ErrorMsg, trace.ErrorCode = experiment.CheckException(err) // Check type of exception
	if trace.ErrorCode != 0 {
		interpreter.evm.TxRecord.HasException = true // Mark this transaction as exceptional
	} else {
		trace.StatusCode = 1 // set status code to 1 if no exception occured
	}
	//// Since we added a new exception kind, must reset its effect in case not changing EVM control flow
	//if err.ErrorMsg() == "empty call code" {
	//	err = nil
	//}

	if err != nil {
		stack.push(interpreter.intPool.getZero())
	} else {
		stack.push(interpreter.intPool.get().SetUint64(1))
	}
	if err == nil || err == errExecutionReverted { // explicit exception
		memory.Set(retOffset.Uint64(), retSize.Uint64(), ret)
	}
	contract.Gas += returnGas

	interpreter.intPool.put(addr, inOffset, inSize, retOffset, retSize)
	return ret, nil
}

func opReturn(pc *uint64, interpreter *EVMInterpreter, contract *Contract, memory *Memory, stack *Stack) ([]byte, error) {
	offset, size := stack.pop(), stack.pop()
	ret := memory.GetPtr(offset.Int64(), size.Int64())

	interpreter.intPool.put(offset, size)
	return ret, nil
}

func opRevert(pc *uint64, interpreter *EVMInterpreter, contract *Contract, memory *Memory, stack *Stack) ([]byte, error) {
	offset, size := stack.pop(), stack.pop()
	ret := memory.GetPtr(offset.Int64(), size.Int64())

	interpreter.intPool.put(offset, size)
	return ret, nil
}

func opStop(pc *uint64, interpreter *EVMInterpreter, contract *Contract, memory *Memory, stack *Stack) ([]byte, error) {
	return nil, nil
}

func opSuicide(pc *uint64, interpreter *EVMInterpreter, contract *Contract, memory *Memory, stack *Stack) ([]byte, error) {
	balance := interpreter.evm.StateDB.GetBalance(contract.Address())
	interpreter.evm.StateDB.AddBalance(common.BigToAddress(stack.pop()), balance)

	interpreter.evm.StateDB.Suicide(contract.Address())
	return nil, nil
}

// following functions are used by the instruction jump  table

// make log instruction function
func makeLog(size int) executionFunc {
	return func(pc *uint64, interpreter *EVMInterpreter, contract *Contract, memory *Memory, stack *Stack) ([]byte, error) {
		topics := make([]common.Hash, size)
		mStart, mSize := stack.pop(), stack.pop()
		for i := 0; i < size; i++ {
			topics[i] = common.BigToHash(stack.pop())
		}

		d := memory.Get(mStart.Int64(), mSize.Int64())
		interpreter.evm.StateDB.AddLog(&types.Log{
			Address: contract.Address(),
			Topics:  topics,
			Data:    d,
			// This is a non-consensus field, but assigned here because
			// core/state doesn't know the current block number.
			BlockNumber: interpreter.evm.BlockNumber.Uint64(),
		})

		interpreter.intPool.put(mStart, mSize)
		return nil, nil
	}
}

// opPush1 is a specialized version of pushN
func opPush1(pc *uint64, interpreter *EVMInterpreter, contract *Contract, memory *Memory, stack *Stack) ([]byte, error) {
	var (
		codeLen = uint64(len(contract.Code))
		integer = interpreter.intPool.get()
	)
	*pc += 1
	if *pc < codeLen {
		stack.push(integer.SetUint64(uint64(contract.Code[*pc])))
	} else {
		stack.push(integer.SetUint64(0))
	}
	return nil, nil
}

// make push instruction function
func makePush(size uint64, pushByteSize int) executionFunc {
	return func(pc *uint64, interpreter *EVMInterpreter, contract *Contract, memory *Memory, stack *Stack) ([]byte, error) {
		codeLen := len(contract.Code)

		startMin := codeLen
		if int(*pc+1) < startMin {
			startMin = int(*pc + 1)
		}

		endMin := codeLen
		if startMin+pushByteSize < endMin {
			endMin = startMin + pushByteSize
		}

		integer := interpreter.intPool.get()
		stack.push(integer.SetBytes(common.RightPadBytes(contract.Code[startMin:endMin], pushByteSize)))

		*pc += size
		return nil, nil
	}
}

// make dup instruction function
func makeDup(size int64) executionFunc {
	return func(pc *uint64, interpreter *EVMInterpreter, contract *Contract, memory *Memory, stack *Stack) ([]byte, error) {
		stack.dup(interpreter.intPool, int(size))
		return nil, nil
	}
}

// make swap instruction function
func makeSwap(size int64) executionFunc {
	// switch n + 1 otherwise n would be swapped with n
	size++
	return func(pc *uint64, interpreter *EVMInterpreter, contract *Contract, memory *Memory, stack *Stack) ([]byte, error) {
		stack.swap(int(size))
		return nil, nil
	}
}<|MERGE_RESOLUTION|>--- conflicted
+++ resolved
@@ -18,11 +18,7 @@
 
 import (
 	"errors"
-<<<<<<< HEAD
-=======
-	"fmt"
 	"github.com/ethereum/go-ethereum/experiment"
->>>>>>> d02f8b37
 	"math/big"
 
 	"github.com/ethereum/go-ethereum/common"
@@ -472,13 +468,8 @@
 	)
 	defer interpreter.intPool.put(memOffset, dataOffset, length, end)
 
-<<<<<<< HEAD
 	if !end.IsUint64() || uint64(len(interpreter.returnData)) < end.Uint64() {
-		return nil, errReturnDataOutOfBounds
-=======
-	if end.BitLen() > 64 || uint64(len(interpreter.returnData)) < end.Uint64() {
 		return nil, errReturnDataOutOfBounds // return data bound exceed
->>>>>>> d02f8b37
 	}
 	memory.Set(memOffset.Uint64(), length.Uint64(), interpreter.returnData[dataOffset.Uint64():end.Uint64()])
 
@@ -655,12 +646,7 @@
 func opJump(pc *uint64, interpreter *EVMInterpreter, contract *Contract, memory *Memory, stack *Stack) ([]byte, error) {
 	pos := stack.pop()
 	if !contract.validJumpdest(pos) {
-<<<<<<< HEAD
-		return nil, errInvalidJump
-=======
-		nop := contract.GetOp(pos.Uint64())
-		return nil, fmt.Errorf("invalid jump destination (%v) %v", nop, pos) // invalid jump destination
->>>>>>> d02f8b37
+		return nil, errInvalidJump // invalid jump destination
 	}
 	*pc = pos.Uint64()
 
@@ -672,12 +658,7 @@
 	pos, cond := stack.pop(), stack.pop()
 	if cond.Sign() != 0 {
 		if !contract.validJumpdest(pos) {
-<<<<<<< HEAD
 			return nil, errInvalidJump
-=======
-			nop := contract.GetOp(pos.Uint64())
-			return nil, fmt.Errorf("invalid jump destination (%v) %v", nop, pos) // invalid jump destination
->>>>>>> d02f8b37
 		}
 		*pc = pos.Uint64()
 	} else {
