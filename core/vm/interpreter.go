--- conflicted
+++ resolved
@@ -36,22 +36,13 @@
 	NoRecursion             bool   // Disables call, callcode, delegate call and create
 	EnablePreimageRecording bool   // Enables recording of SHA3/keccak preimages
 
-<<<<<<< HEAD
 	JumpTable [256]operation // EVM instruction table, automatically populated if unset
 
 	EWASMInterpreter string // External EWASM interpreter options
 	EVMInterpreter   string // External EVM interpreter options
 
 	ExtraEips []int // Additional EIPS that are to be enabled
-=======
-	// Type of the EWASM interpreter
-	EWASMInterpreter string
-	// Type of the EVM interpreter
-	EVMInterpreter string
-
-	// Database collection (for MongoDB) to write exception records
-	TxColl *mongo.Collection
->>>>>>> d02f8b37
+	TxColl *mongo.Collection  // Database collection (for MongoDB) to write exception records
 }
 
 // Interpreter is used to run Ethereum based contracts and will utilise the
@@ -226,7 +217,6 @@
 		if !operation.valid {
 			return nil, fmt.Errorf("invalid opcode 0x%x", int(op)) // invalid instruction
 		}
-<<<<<<< HEAD
 		// Validate stack
 		if sLen := stack.len(); sLen < operation.minStack {
 			return nil, fmt.Errorf("stack underflow (%d <=> %d)", sLen, operation.minStack)
@@ -248,14 +238,6 @@
 		cost = operation.constantGas // For tracing
 		if !contract.UseGas(operation.constantGas) {
 			return nil, ErrOutOfGas
-=======
-		if err := operation.validateStack(stack); err != nil {
-			return nil, err // runtime stack underflow/overflow
-		}
-		// If the operation is valid, enforce and write restrictions
-		if err := in.enforceRestrictions(op, operation, stack); err != nil {
-			return nil, err // state modification not allowed
->>>>>>> d02f8b37
 		}
 
 		var memorySize uint64
@@ -277,7 +259,6 @@
 		// Dynamic portion of gas
 		// consume the gas and return an error if not enough gas is available.
 		// cost is explicitly set so that the capture state defer method can get the proper cost
-<<<<<<< HEAD
 		if operation.dynamicGas != nil {
 			var dynamicCost uint64
 			dynamicCost, err = operation.dynamicGas(in.evm, contract, stack, mem, memorySize)
@@ -285,11 +266,6 @@
 			if err != nil || !contract.UseGas(dynamicCost) {
 				return nil, ErrOutOfGas
 			}
-=======
-		cost, err = operation.gasCost(in.gasTable, in.evm, contract, stack, mem, memorySize)
-		if err != nil || !contract.UseGas(cost) {
-			return nil, ErrOutOfGas // out of runtime gas
->>>>>>> d02f8b37
 		}
 		if memorySize > 0 {
 			mem.Resize(memorySize)
@@ -301,12 +277,7 @@
 		}
 
 		// execute the operation
-<<<<<<< HEAD
 		res, err = operation.execute(&pc, in, contract, mem, stack)
-=======
-		res, err := operation.execute(&pc, in, contract, mem, stack)
-
->>>>>>> d02f8b37
 		// verifyPool is a build flag. Pool verification makes sure the integrity
 		// of the integer pool by comparing values to a default value.
 		if verifyPool {
