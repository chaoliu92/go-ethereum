// Copyright 2014 The go-ethereum Authors
// This file is part of the go-ethereum library.
//
// The go-ethereum library is free software: you can redistribute it and/or modify
// it under the terms of the GNU Lesser General Public License as published by
// the Free Software Foundation, either version 3 of the License, or
// (at your option) any later version.
//
// The go-ethereum library is distributed in the hope that it will be useful,
// but WITHOUT ANY WARRANTY; without even the implied warranty of
// MERCHANTABILITY or FITNESS FOR A PARTICULAR PURPOSE. See the
// GNU Lesser General Public License for more details.
//
// You should have received a copy of the GNU Lesser General Public License
// along with the go-ethereum library. If not, see <http://www.gnu.org/licenses/>.

// Package core implements the Ethereum consensus protocol.
package core

import (
	"errors"
	"fmt"
	"github.com/ethereum/go-ethereum/experiment"
	"io"
	"math/big"
	mrand "math/rand"
	"sync"
	"sync/atomic"
	"time"

	"github.com/ethereum/go-ethereum/common"
	"github.com/ethereum/go-ethereum/common/mclock"
	"github.com/ethereum/go-ethereum/common/prque"
	"github.com/ethereum/go-ethereum/consensus"
	"github.com/ethereum/go-ethereum/core/rawdb"
	"github.com/ethereum/go-ethereum/core/state"
	"github.com/ethereum/go-ethereum/core/types"
	"github.com/ethereum/go-ethereum/core/vm"
	"github.com/ethereum/go-ethereum/ethdb"
	"github.com/ethereum/go-ethereum/event"
	"github.com/ethereum/go-ethereum/log"
	"github.com/ethereum/go-ethereum/metrics"
	"github.com/ethereum/go-ethereum/params"
	"github.com/ethereum/go-ethereum/rlp"
	"github.com/ethereum/go-ethereum/trie"
	"github.com/hashicorp/golang-lru"
)

var (
	headBlockGauge     = metrics.NewRegisteredGauge("chain/head/block", nil)
	headHeaderGauge    = metrics.NewRegisteredGauge("chain/head/header", nil)
	headFastBlockGauge = metrics.NewRegisteredGauge("chain/head/receipt", nil)

	accountReadTimer   = metrics.NewRegisteredTimer("chain/account/reads", nil)
	accountHashTimer   = metrics.NewRegisteredTimer("chain/account/hashes", nil)
	accountUpdateTimer = metrics.NewRegisteredTimer("chain/account/updates", nil)
	accountCommitTimer = metrics.NewRegisteredTimer("chain/account/commits", nil)

	storageReadTimer   = metrics.NewRegisteredTimer("chain/storage/reads", nil)
	storageHashTimer   = metrics.NewRegisteredTimer("chain/storage/hashes", nil)
	storageUpdateTimer = metrics.NewRegisteredTimer("chain/storage/updates", nil)
	storageCommitTimer = metrics.NewRegisteredTimer("chain/storage/commits", nil)

	blockInsertTimer     = metrics.NewRegisteredTimer("chain/inserts", nil)
	blockValidationTimer = metrics.NewRegisteredTimer("chain/validation", nil)
	blockExecutionTimer  = metrics.NewRegisteredTimer("chain/execution", nil)
	blockWriteTimer      = metrics.NewRegisteredTimer("chain/write", nil)
	blockReorgAddMeter   = metrics.NewRegisteredMeter("chain/reorg/drop", nil)
	blockReorgDropMeter  = metrics.NewRegisteredMeter("chain/reorg/add", nil)

	blockPrefetchExecuteTimer   = metrics.NewRegisteredTimer("chain/prefetch/executes", nil)
	blockPrefetchInterruptMeter = metrics.NewRegisteredMeter("chain/prefetch/interrupts", nil)

	errInsertionInterrupted = errors.New("insertion is interrupted")
)

const (
<<<<<<< HEAD
	bodyCacheLimit      = 256
	blockCacheLimit     = 256
	receiptsCacheLimit  = 32
	txLookupCacheLimit  = 1024
	maxFutureBlocks     = 256
	maxTimeFutureBlocks = 30
	badBlockLimit       = 10
	TriesInMemory       = 128
=======
	bodyCacheLimit      = 256 // origin 256
	blockCacheLimit     = 256 // origin 256
	receiptsCacheLimit  = 32  // origin 32
	maxFutureBlocks     = 256 // origin 256
	maxTimeFutureBlocks = 30
	badBlockLimit       = 10
	triesInMemory       = 128 // origin 128
>>>>>>> d02f8b37

	// BlockChainVersion ensures that an incompatible database forces a resync from scratch.
	//
	// Changelog:
	//
	// - Version 4
	//   The following incompatible database changes were added:
	//   * the `BlockNumber`, `TxHash`, `TxIndex`, `BlockHash` and `Index` fields of log are deleted
	//   * the `Bloom` field of receipt is deleted
	//   * the `BlockIndex` and `TxIndex` fields of txlookup are deleted
	// - Version 5
	//  The following incompatible database changes were added:
	//    * the `TxHash`, `GasCost`, and `ContractAddress` fields are no longer stored for a receipt
	//    * the `TxHash`, `GasCost`, and `ContractAddress` fields are computed by looking up the
	//      receipts' corresponding block
	// - Version 6
	//  The following incompatible database changes were added:
	//    * Transaction lookup information stores the corresponding block number instead of block hash
	// - Version 7
	//  The following incompatible database changes were added:
	//    * Use freezer as the ancient database to maintain all ancient data
	BlockChainVersion uint64 = 7
)

// CacheConfig contains the configuration values for the trie caching/pruning
// that's resident in a blockchain.
type CacheConfig struct {
	TrieCleanLimit      int           // Memory allowance (MB) to use for caching trie nodes in memory
	TrieCleanNoPrefetch bool          // Whether to disable heuristic state prefetching for followup blocks
	TrieDirtyLimit      int           // Memory limit (MB) at which to start flushing dirty trie nodes to disk
	TrieDirtyDisabled   bool          // Whether to disable trie write caching and GC altogether (archive node)
	TrieTimeLimit       time.Duration // Time limit after which to flush the current in-memory trie to disk
}

// BlockChain represents the canonical chain given a database with a genesis
// block. The Blockchain manages chain imports, reverts, chain reorganisations.
//
// Importing blocks in to the block chain happens according to the set of rules
// defined by the two stage Validator. Processing of blocks is done using the
// Processor which processes the included transaction. The validation of the state
// is done in the second part of the Validator. Failing results in aborting of
// the import.
//
// The BlockChain also helps in returning blocks from **any** chain included
// in the database as well as blocks that represents the canonical chain. It's
// important to note that GetBlock can return any block and does not need to be
// included in the canonical one where as GetBlockByNumber always represents the
// canonical chain.
type BlockChain struct {
	chainConfig *params.ChainConfig // Chain & network configuration
	cacheConfig *CacheConfig        // Cache configuration for pruning

	db     ethdb.Database // Low level persistent database to store final content in
	triegc *prque.Prque   // Priority queue mapping block numbers to tries to gc
	gcproc time.Duration  // Accumulates canonical block processing for trie dumping

	hc            *HeaderChain
	rmLogsFeed    event.Feed
	chainFeed     event.Feed
	chainSideFeed event.Feed
	chainHeadFeed event.Feed
	logsFeed      event.Feed
	blockProcFeed event.Feed
	scope         event.SubscriptionScope
	genesisBlock  *types.Block

	chainmu sync.RWMutex // blockchain insertion lock

	currentBlock     atomic.Value // Current head of the block chain
	currentFastBlock atomic.Value // Current head of the fast-sync chain (may be above the block chain!)

	stateCache    state.Database // State database to reuse between imports (contains state cache)
	bodyCache     *lru.Cache     // Cache for the most recent block bodies
	bodyRLPCache  *lru.Cache     // Cache for the most recent block bodies in RLP encoded format
	receiptsCache *lru.Cache     // Cache for the most recent receipts per block
	blockCache    *lru.Cache     // Cache for the most recent entire blocks
	txLookupCache *lru.Cache     // Cache for the most recent transaction lookup data.
	futureBlocks  *lru.Cache     // future blocks are blocks added for later processing

	quit    chan struct{} // blockchain quit channel
	running int32         // running must be called atomically
	// procInterrupt must be atomically called
	procInterrupt int32          // interrupt signaler for block processing
	wg            sync.WaitGroup // chain processing wait group for shutting down

	engine     consensus.Engine
	validator  Validator  // Block and state validator interface
	prefetcher Prefetcher // Block state prefetcher interface
	processor  Processor  // Block transaction processor interface
	vmConfig   vm.Config

	badBlocks       *lru.Cache                     // Bad block cache
	shouldPreserve  func(*types.Block) bool        // Function used to determine whether should preserve the given block.
	terminateInsert func(common.Hash, uint64) bool // Testing hook used to terminate ancient receipt chain insertion.
}

// NewBlockChain returns a fully initialised block chain using information
// available in the database. It initialises the default Ethereum Validator and
// Processor.
func NewBlockChain(db ethdb.Database, cacheConfig *CacheConfig, chainConfig *params.ChainConfig, engine consensus.Engine, vmConfig vm.Config, shouldPreserve func(block *types.Block) bool) (*BlockChain, error) {
	if cacheConfig == nil {
		cacheConfig = &CacheConfig{
			TrieCleanLimit: 256,
			TrieDirtyLimit: 256,
			TrieTimeLimit:  5 * time.Minute,
		}
	}
	bodyCache, _ := lru.New(bodyCacheLimit)
	bodyRLPCache, _ := lru.New(bodyCacheLimit)
	receiptsCache, _ := lru.New(receiptsCacheLimit)
	blockCache, _ := lru.New(blockCacheLimit)
	txLookupCache, _ := lru.New(txLookupCacheLimit)
	futureBlocks, _ := lru.New(maxFutureBlocks)
	badBlocks, _ := lru.New(badBlockLimit)

	bc := &BlockChain{
		chainConfig:    chainConfig,
		cacheConfig:    cacheConfig,
		db:             db,
		triegc:         prque.New(nil),
		stateCache:     state.NewDatabaseWithCache(db, cacheConfig.TrieCleanLimit),
		quit:           make(chan struct{}),
		shouldPreserve: shouldPreserve,
		bodyCache:      bodyCache,
		bodyRLPCache:   bodyRLPCache,
		receiptsCache:  receiptsCache,
		blockCache:     blockCache,
		txLookupCache:  txLookupCache,
		futureBlocks:   futureBlocks,
		engine:         engine,
		vmConfig:       vmConfig,
		badBlocks:      badBlocks,
	}
	bc.validator = NewBlockValidator(chainConfig, bc, engine)
	bc.prefetcher = newStatePrefetcher(chainConfig, bc, engine)
	bc.processor = NewStateProcessor(chainConfig, bc, engine)

	var err error
	bc.hc, err = NewHeaderChain(db, chainConfig, engine, bc.getProcInterrupt)
	if err != nil {
		return nil, err
	}
	bc.genesisBlock = bc.GetBlockByNumber(0)
	if bc.genesisBlock == nil {
		return nil, ErrNoGenesis
	}
	// Initialize the chain with ancient data if it isn't empty.
	if bc.empty() {
		rawdb.InitDatabaseFromFreezer(bc.db)
	}
	if err := bc.loadLastState(); err != nil {
		return nil, err
	}
	// The first thing the node will do is reconstruct the verification data for
	// the head block (ethash cache or clique voting snapshot). Might as well do
	// it in advance.
	bc.engine.VerifyHeader(bc, bc.CurrentHeader(), true)

	if frozen, err := bc.db.Ancients(); err == nil && frozen > 0 {
		var (
			needRewind bool
			low        uint64
		)
		// The head full block may be rolled back to a very low height due to
		// blockchain repair. If the head full block is even lower than the ancient
		// chain, truncate the ancient store.
		fullBlock := bc.CurrentBlock()
		if fullBlock != nil && fullBlock != bc.genesisBlock && fullBlock.NumberU64() < frozen-1 {
			needRewind = true
			low = fullBlock.NumberU64()
		}
		// In fast sync, it may happen that ancient data has been written to the
		// ancient store, but the LastFastBlock has not been updated, truncate the
		// extra data here.
		fastBlock := bc.CurrentFastBlock()
		if fastBlock != nil && fastBlock.NumberU64() < frozen-1 {
			needRewind = true
			if fastBlock.NumberU64() < low || low == 0 {
				low = fastBlock.NumberU64()
			}
		}
		if needRewind {
			var hashes []common.Hash
			previous := bc.CurrentHeader().Number.Uint64()
			for i := low + 1; i <= bc.CurrentHeader().Number.Uint64(); i++ {
				hashes = append(hashes, rawdb.ReadCanonicalHash(bc.db, i))
			}
			bc.Rollback(hashes)
			log.Warn("Truncate ancient chain", "from", previous, "to", low)
		}
	}
	// Check the current state of the block hashes and make sure that we do not have any of the bad blocks in our chain
	for hash := range BadHashes {
		if header := bc.GetHeaderByHash(hash); header != nil {
			// get the canonical block corresponding to the offending header's number
			headerByNumber := bc.GetHeaderByNumber(header.Number.Uint64())
			// make sure the headerByNumber (if present) is in our current canonical chain
			if headerByNumber != nil && headerByNumber.Hash() == header.Hash() {
				log.Error("Found bad hash, rewinding chain", "number", header.Number, "hash", header.ParentHash)
				bc.SetHead(header.Number.Uint64() - 1)
				log.Error("Chain rewind was successful, resuming normal operation")
			}
		}
	}
	// Take ownership of this particular state
	go bc.update()
	return bc, nil
}

func (bc *BlockChain) getProcInterrupt() bool {
	return atomic.LoadInt32(&bc.procInterrupt) == 1
}

// GetVMConfig returns the block chain VM config.
func (bc *BlockChain) GetVMConfig() *vm.Config {
	return &bc.vmConfig
}

// empty returns an indicator whether the blockchain is empty.
// Note, it's a special case that we connect a non-empty ancient
// database with an empty node, so that we can plugin the ancient
// into node seamlessly.
func (bc *BlockChain) empty() bool {
	genesis := bc.genesisBlock.Hash()
	for _, hash := range []common.Hash{rawdb.ReadHeadBlockHash(bc.db), rawdb.ReadHeadHeaderHash(bc.db), rawdb.ReadHeadFastBlockHash(bc.db)} {
		if hash != genesis {
			return false
		}
	}
	return true
}

// loadLastState loads the last known chain state from the database. This method
// assumes that the chain manager mutex is held.
func (bc *BlockChain) loadLastState() error {
	// Restore the last known head block
	head := rawdb.ReadHeadBlockHash(bc.db)
	if head == (common.Hash{}) {
		// Corrupt or empty database, init from scratch
		log.Warn("Empty database, resetting chain")
		return bc.Reset()
	}
	// Make sure the entire head block is available
	currentBlock := bc.GetBlockByHash(head)
	if currentBlock == nil {
		// Corrupt or empty database, init from scratch
		log.Warn("Head block missing, resetting chain", "hash", head)
		return bc.Reset()
	}
	// Make sure the state associated with the block is available
	if _, err := state.New(currentBlock.Root(), bc.stateCache); err != nil {
		// Dangling block without a state associated, init from scratch
		log.Warn("Head state missing, repairing chain", "number", currentBlock.Number(), "hash", currentBlock.Hash())
		if err := bc.repair(&currentBlock); err != nil {
			return err
		}
		rawdb.WriteHeadBlockHash(bc.db, currentBlock.Hash())
	}
	// Everything seems to be fine, set as the head block
	bc.currentBlock.Store(currentBlock)
	headBlockGauge.Update(int64(currentBlock.NumberU64()))

	// Restore the last known head header
	currentHeader := currentBlock.Header()
	if head := rawdb.ReadHeadHeaderHash(bc.db); head != (common.Hash{}) {
		if header := bc.GetHeaderByHash(head); header != nil {
			currentHeader = header
		}
	}
	bc.hc.SetCurrentHeader(currentHeader)

	// Restore the last known head fast block
	bc.currentFastBlock.Store(currentBlock)
	headFastBlockGauge.Update(int64(currentBlock.NumberU64()))

	if head := rawdb.ReadHeadFastBlockHash(bc.db); head != (common.Hash{}) {
		if block := bc.GetBlockByHash(head); block != nil {
			bc.currentFastBlock.Store(block)
			headFastBlockGauge.Update(int64(block.NumberU64()))
		}
	}
	// Issue a status log for the user
	currentFastBlock := bc.CurrentFastBlock()

	headerTd := bc.GetTd(currentHeader.Hash(), currentHeader.Number.Uint64())
	blockTd := bc.GetTd(currentBlock.Hash(), currentBlock.NumberU64())
	fastTd := bc.GetTd(currentFastBlock.Hash(), currentFastBlock.NumberU64())

	log.Info("Loaded most recent local header", "number", currentHeader.Number, "hash", currentHeader.Hash(), "td", headerTd, "age", common.PrettyAge(time.Unix(int64(currentHeader.Time), 0)))
	log.Info("Loaded most recent local full block", "number", currentBlock.Number(), "hash", currentBlock.Hash(), "td", blockTd, "age", common.PrettyAge(time.Unix(int64(currentBlock.Time()), 0)))
	log.Info("Loaded most recent local fast block", "number", currentFastBlock.Number(), "hash", currentFastBlock.Hash(), "td", fastTd, "age", common.PrettyAge(time.Unix(int64(currentFastBlock.Time()), 0)))

	return nil
}

// SetHead rewinds the local chain to a new head. In the case of headers, everything
// above the new head will be deleted and the new one set. In the case of blocks
// though, the head may be further rewound if block bodies are missing (non-archive
// nodes after a fast sync).
func (bc *BlockChain) SetHead(head uint64) error {
	log.Warn("Rewinding blockchain", "target", head)

	bc.chainmu.Lock()
	defer bc.chainmu.Unlock()

	updateFn := func(db ethdb.KeyValueWriter, header *types.Header) {
		// Rewind the block chain, ensuring we don't end up with a stateless head block
		if currentBlock := bc.CurrentBlock(); currentBlock != nil && header.Number.Uint64() < currentBlock.NumberU64() {
			newHeadBlock := bc.GetBlock(header.Hash(), header.Number.Uint64())
			if newHeadBlock == nil {
				newHeadBlock = bc.genesisBlock
			} else {
				if _, err := state.New(newHeadBlock.Root(), bc.stateCache); err != nil {
					// Rewound state missing, rolled back to before pivot, reset to genesis
					newHeadBlock = bc.genesisBlock
				}
			}
			rawdb.WriteHeadBlockHash(db, newHeadBlock.Hash())
			bc.currentBlock.Store(newHeadBlock)
			headBlockGauge.Update(int64(newHeadBlock.NumberU64()))
		}

		// Rewind the fast block in a simpleton way to the target head
		if currentFastBlock := bc.CurrentFastBlock(); currentFastBlock != nil && header.Number.Uint64() < currentFastBlock.NumberU64() {
			newHeadFastBlock := bc.GetBlock(header.Hash(), header.Number.Uint64())
			// If either blocks reached nil, reset to the genesis state
			if newHeadFastBlock == nil {
				newHeadFastBlock = bc.genesisBlock
			}
			rawdb.WriteHeadFastBlockHash(db, newHeadFastBlock.Hash())
			bc.currentFastBlock.Store(newHeadFastBlock)
			headFastBlockGauge.Update(int64(newHeadFastBlock.NumberU64()))
		}
	}

	// Rewind the header chain, deleting all block bodies until then
	delFn := func(db ethdb.KeyValueWriter, hash common.Hash, num uint64) {
		// Ignore the error here since light client won't hit this path
		frozen, _ := bc.db.Ancients()
		if num+1 <= frozen {
			// Truncate all relative data(header, total difficulty, body, receipt
			// and canonical hash) from ancient store.
			if err := bc.db.TruncateAncients(num + 1); err != nil {
				log.Crit("Failed to truncate ancient data", "number", num, "err", err)
			}

			// Remove the hash <-> number mapping from the active store.
			rawdb.DeleteHeaderNumber(db, hash)
		} else {
			// Remove relative body and receipts from the active store.
			// The header, total difficulty and canonical hash will be
			// removed in the hc.SetHead function.
			rawdb.DeleteBody(db, hash, num)
			rawdb.DeleteReceipts(db, hash, num)
		}
		// Todo(rjl493456442) txlookup, bloombits, etc
	}
	bc.hc.SetHead(head, updateFn, delFn)

	// Clear out any stale content from the caches
	bc.bodyCache.Purge()
	bc.bodyRLPCache.Purge()
	bc.receiptsCache.Purge()
	bc.blockCache.Purge()
	bc.txLookupCache.Purge()
	bc.futureBlocks.Purge()

	return bc.loadLastState()
}

// FastSyncCommitHead sets the current head block to the one defined by the hash
// irrelevant what the chain contents were prior.
func (bc *BlockChain) FastSyncCommitHead(hash common.Hash) error {
	// Make sure that both the block as well at its state trie exists
	block := bc.GetBlockByHash(hash)
	if block == nil {
		return fmt.Errorf("non existent block [%x…]", hash[:4])
	}
	if _, err := trie.NewSecure(block.Root(), bc.stateCache.TrieDB()); err != nil {
		return err
	}
	// If all checks out, manually set the head block
	bc.chainmu.Lock()
	bc.currentBlock.Store(block)
	headBlockGauge.Update(int64(block.NumberU64()))
	bc.chainmu.Unlock()

	log.Info("Committed new head block", "number", block.Number(), "hash", hash)
	return nil
}

// GasLimit returns the gas limit of the current HEAD block.
func (bc *BlockChain) GasLimit() uint64 {
	return bc.CurrentBlock().GasLimit()
}

// CurrentBlock retrieves the current head block of the canonical chain. The
// block is retrieved from the blockchain's internal cache.
func (bc *BlockChain) CurrentBlock() *types.Block {
	return bc.currentBlock.Load().(*types.Block)
}

// CurrentFastBlock retrieves the current fast-sync head block of the canonical
// chain. The block is retrieved from the blockchain's internal cache.
func (bc *BlockChain) CurrentFastBlock() *types.Block {
	return bc.currentFastBlock.Load().(*types.Block)
}

// Validator returns the current validator.
func (bc *BlockChain) Validator() Validator {
	return bc.validator
}

// Processor returns the current processor.
func (bc *BlockChain) Processor() Processor {
	return bc.processor
}

// State returns a new mutable state based on the current HEAD block.
func (bc *BlockChain) State() (*state.StateDB, error) {
	return bc.StateAt(bc.CurrentBlock().Root())
}

// StateAt returns a new mutable state based on a particular point in time.
func (bc *BlockChain) StateAt(root common.Hash) (*state.StateDB, error) {
	return state.New(root, bc.stateCache)
}

// StateCache returns the caching database underpinning the blockchain instance.
func (bc *BlockChain) StateCache() state.Database {
	return bc.stateCache
}

// Reset purges the entire blockchain, restoring it to its genesis state.
func (bc *BlockChain) Reset() error {
	return bc.ResetWithGenesisBlock(bc.genesisBlock)
}

// ResetWithGenesisBlock purges the entire blockchain, restoring it to the
// specified genesis state.
func (bc *BlockChain) ResetWithGenesisBlock(genesis *types.Block) error {
	// Dump the entire block chain and purge the caches
	if err := bc.SetHead(0); err != nil {
		return err
	}
	bc.chainmu.Lock()
	defer bc.chainmu.Unlock()

	// Prepare the genesis block and reinitialise the chain
	if err := bc.hc.WriteTd(genesis.Hash(), genesis.NumberU64(), genesis.Difficulty()); err != nil {
		log.Crit("Failed to write genesis block TD", "err", err)
	}
	rawdb.WriteBlock(bc.db, genesis)

	bc.genesisBlock = genesis
	bc.insert(bc.genesisBlock)
	bc.currentBlock.Store(bc.genesisBlock)
	headBlockGauge.Update(int64(bc.genesisBlock.NumberU64()))

	bc.hc.SetGenesis(bc.genesisBlock.Header())
	bc.hc.SetCurrentHeader(bc.genesisBlock.Header())
	bc.currentFastBlock.Store(bc.genesisBlock)
	headFastBlockGauge.Update(int64(bc.genesisBlock.NumberU64()))

	return nil
}

// repair tries to repair the current blockchain by rolling back the current block
// until one with associated state is found. This is needed to fix incomplete db
// writes caused either by crashes/power outages, or simply non-committed tries.
//
// This method only rolls back the current block. The current header and current
// fast block are left intact.
func (bc *BlockChain) repair(head **types.Block) error {
	for {
		// Abort if we've rewound to a head block that does have associated state
		if _, err := state.New((*head).Root(), bc.stateCache); err == nil {
			log.Info("Rewound blockchain to past state", "number", (*head).Number(), "hash", (*head).Hash())
			return nil
		}
		// Otherwise rewind one block and recheck state availability there
		block := bc.GetBlock((*head).ParentHash(), (*head).NumberU64()-1)
		if block == nil {
			return fmt.Errorf("missing block %d [%x]", (*head).NumberU64()-1, (*head).ParentHash())
		}
		*head = block
	}
}

// Export writes the active chain to the given writer.
func (bc *BlockChain) Export(w io.Writer) error {
	return bc.ExportN(w, uint64(0), bc.CurrentBlock().NumberU64())
}

// ExportN writes a subset of the active chain to the given writer.
func (bc *BlockChain) ExportN(w io.Writer, first uint64, last uint64) error {
	bc.chainmu.RLock()
	defer bc.chainmu.RUnlock()

	if first > last {
		return fmt.Errorf("export failed: first (%d) is greater than last (%d)", first, last)
	}
	log.Info("Exporting batch of blocks", "count", last-first+1)

	start, reported := time.Now(), time.Now()
	for nr := first; nr <= last; nr++ {
		block := bc.GetBlockByNumber(nr)
		if block == nil {
			return fmt.Errorf("export failed on #%d: not found", nr)
		}
		if err := block.EncodeRLP(w); err != nil {
			return err
		}
		if time.Since(reported) >= statsReportLimit {
			log.Info("Exporting blocks", "exported", block.NumberU64()-first, "elapsed", common.PrettyDuration(time.Since(start)))
			reported = time.Now()
		}
	}
	return nil
}

// insert injects a new head block into the current block chain. This method
// assumes that the block is indeed a true head. It will also reset the head
// header and the head fast sync block to this very same block if they are older
// or if they are on a different side chain.
//
// Note, this function assumes that the `mu` mutex is held!
func (bc *BlockChain) insert(block *types.Block) {
	// If the block is on a side chain or an unknown one, force other heads onto it too
	updateHeads := rawdb.ReadCanonicalHash(bc.db, block.NumberU64()) != block.Hash()

	// Add the block to the canonical chain number scheme and mark as the head
	rawdb.WriteCanonicalHash(bc.db, block.Hash(), block.NumberU64())
	rawdb.WriteHeadBlockHash(bc.db, block.Hash())

	bc.currentBlock.Store(block)
	headBlockGauge.Update(int64(block.NumberU64()))

	// If the block is better than our head or is on a different chain, force update heads
	if updateHeads {
		bc.hc.SetCurrentHeader(block.Header())
		rawdb.WriteHeadFastBlockHash(bc.db, block.Hash())

		bc.currentFastBlock.Store(block)
		headFastBlockGauge.Update(int64(block.NumberU64()))
	}
}

// Genesis retrieves the chain's genesis block.
func (bc *BlockChain) Genesis() *types.Block {
	return bc.genesisBlock
}

// GetBody retrieves a block body (transactions and uncles) from the database by
// hash, caching it if found.
func (bc *BlockChain) GetBody(hash common.Hash) *types.Body {
	// Short circuit if the body's already in the cache, retrieve otherwise
	if cached, ok := bc.bodyCache.Get(hash); ok {
		body := cached.(*types.Body)
		return body
	}
	number := bc.hc.GetBlockNumber(hash)
	if number == nil {
		return nil
	}
	body := rawdb.ReadBody(bc.db, hash, *number)
	if body == nil {
		return nil
	}
	// Cache the found body for next time and return
	bc.bodyCache.Add(hash, body)
	return body
}

// GetBodyRLP retrieves a block body in RLP encoding from the database by hash,
// caching it if found.
func (bc *BlockChain) GetBodyRLP(hash common.Hash) rlp.RawValue {
	// Short circuit if the body's already in the cache, retrieve otherwise
	if cached, ok := bc.bodyRLPCache.Get(hash); ok {
		return cached.(rlp.RawValue)
	}
	number := bc.hc.GetBlockNumber(hash)
	if number == nil {
		return nil
	}
	body := rawdb.ReadBodyRLP(bc.db, hash, *number)
	if len(body) == 0 {
		return nil
	}
	// Cache the found body for next time and return
	bc.bodyRLPCache.Add(hash, body)
	return body
}

// HasBlock checks if a block is fully present in the database or not.
func (bc *BlockChain) HasBlock(hash common.Hash, number uint64) bool {
	if bc.blockCache.Contains(hash) {
		return true
	}
	return rawdb.HasBody(bc.db, hash, number)
}

// HasFastBlock checks if a fast block is fully present in the database or not.
func (bc *BlockChain) HasFastBlock(hash common.Hash, number uint64) bool {
	if !bc.HasBlock(hash, number) {
		return false
	}
	if bc.receiptsCache.Contains(hash) {
		return true
	}
	return rawdb.HasReceipts(bc.db, hash, number)
}

// HasState checks if state trie is fully present in the database or not.
func (bc *BlockChain) HasState(hash common.Hash) bool {
	_, err := bc.stateCache.OpenTrie(hash)
	return err == nil
}

// HasBlockAndState checks if a block and associated state trie is fully present
// in the database or not, caching it if present.
func (bc *BlockChain) HasBlockAndState(hash common.Hash, number uint64) bool {
	// Check first that the block itself is known
	block := bc.GetBlock(hash, number)
	if block == nil {
		return false
	}
	return bc.HasState(block.Root())
}

// GetBlock retrieves a block from the database by hash and number,
// caching it if found.
func (bc *BlockChain) GetBlock(hash common.Hash, number uint64) *types.Block {
	// Short circuit if the block's already in the cache, retrieve otherwise
	if block, ok := bc.blockCache.Get(hash); ok {
		return block.(*types.Block)
	}
	block := rawdb.ReadBlock(bc.db, hash, number)
	if block == nil {
		return nil
	}
	// Cache the found block for next time and return
	bc.blockCache.Add(block.Hash(), block)
	return block
}

// GetBlockByHash retrieves a block from the database by hash, caching it if found.
func (bc *BlockChain) GetBlockByHash(hash common.Hash) *types.Block {
	number := bc.hc.GetBlockNumber(hash)
	if number == nil {
		return nil
	}
	return bc.GetBlock(hash, *number)
}

// GetBlockByNumber retrieves a block from the database by number, caching it
// (associated with its hash) if found.
func (bc *BlockChain) GetBlockByNumber(number uint64) *types.Block {
	hash := rawdb.ReadCanonicalHash(bc.db, number)
	if hash == (common.Hash{}) {
		return nil
	}
	return bc.GetBlock(hash, number)
}

// GetReceiptsByHash retrieves the receipts for all transactions in a given block.
func (bc *BlockChain) GetReceiptsByHash(hash common.Hash) types.Receipts {
	if receipts, ok := bc.receiptsCache.Get(hash); ok {
		return receipts.(types.Receipts)
	}
	number := rawdb.ReadHeaderNumber(bc.db, hash)
	if number == nil {
		return nil
	}
	receipts := rawdb.ReadReceipts(bc.db, hash, *number, bc.chainConfig)
	if receipts == nil {
		return nil
	}
	bc.receiptsCache.Add(hash, receipts)
	return receipts
}

// GetBlocksFromHash returns the block corresponding to hash and up to n-1 ancestors.
// [deprecated by eth/62]
func (bc *BlockChain) GetBlocksFromHash(hash common.Hash, n int) (blocks []*types.Block) {
	number := bc.hc.GetBlockNumber(hash)
	if number == nil {
		return nil
	}
	for i := 0; i < n; i++ {
		block := bc.GetBlock(hash, *number)
		if block == nil {
			break
		}
		blocks = append(blocks, block)
		hash = block.ParentHash()
		*number--
	}
	return
}

// GetUnclesInChain retrieves all the uncles from a given block backwards until
// a specific distance is reached.
func (bc *BlockChain) GetUnclesInChain(block *types.Block, length int) []*types.Header {
	uncles := []*types.Header{}
	for i := 0; block != nil && i < length; i++ {
		uncles = append(uncles, block.Uncles()...)
		block = bc.GetBlock(block.ParentHash(), block.NumberU64()-1)
	}
	return uncles
}

// TrieNode retrieves a blob of data associated with a trie node (or code hash)
// either from ephemeral in-memory cache, or from persistent storage.
func (bc *BlockChain) TrieNode(hash common.Hash) ([]byte, error) {
	return bc.stateCache.TrieDB().Node(hash)
}

// Stop stops the blockchain service. If any imports are currently in progress
// it will abort them using the procInterrupt.
func (bc *BlockChain) Stop() {
	if !atomic.CompareAndSwapInt32(&bc.running, 0, 1) {
		return
	}
	// Unsubscribe all subscriptions registered from blockchain
	bc.scope.Close()
	close(bc.quit)
	atomic.StoreInt32(&bc.procInterrupt, 1)

	bc.wg.Wait()

	// Ensure the state of a recent block is also stored to disk before exiting.
	// We're writing three different states to catch different restart scenarios:
	//  - HEAD:     So we don't need to reprocess any blocks in the general case
	//  - HEAD-1:   So we don't do large reorgs if our HEAD becomes an uncle
	//  - HEAD-127: So we have a hard limit on the number of blocks reexecuted
	if !bc.cacheConfig.TrieDirtyDisabled {
		triedb := bc.stateCache.TrieDB()

		for _, offset := range []uint64{0, 1, TriesInMemory - 1} {
			if number := bc.CurrentBlock().NumberU64(); number > offset {
				recent := bc.GetBlockByNumber(number - offset)

				log.Info("Writing cached state to disk", "block", recent.Number(), "hash", recent.Hash(), "root", recent.Root())
				if err := triedb.Commit(recent.Root(), true); err != nil {
					log.Error("Failed to commit recent state trie", "err", err)
				}
			}
		}
		for !bc.triegc.Empty() {
			triedb.Dereference(bc.triegc.PopItem().(common.Hash))
		}
		if size, _ := triedb.Size(); size != 0 {
			log.Error("Dangling trie nodes after full cleanup")
		}
	}
	log.Info("Blockchain manager stopped")
}

func (bc *BlockChain) procFutureBlocks() {
	blocks := make([]*types.Block, 0, bc.futureBlocks.Len())
	for _, hash := range bc.futureBlocks.Keys() {
		if block, exist := bc.futureBlocks.Peek(hash); exist {
			blocks = append(blocks, block.(*types.Block))
		}
	}
	if len(blocks) > 0 {
		types.BlockBy(types.Number).Sort(blocks)

		// Insert one by one as chain insertion needs contiguous ancestry between blocks
		for i := range blocks {
			bc.InsertChain(blocks[i : i+1])
		}
	}
}

// WriteStatus status of write
type WriteStatus byte

const (
	NonStatTy WriteStatus = iota
	CanonStatTy
	SideStatTy
)

// Rollback is designed to remove a chain of links from the database that aren't
// certain enough to be valid.
func (bc *BlockChain) Rollback(chain []common.Hash) {
	bc.chainmu.Lock()
	defer bc.chainmu.Unlock()

	for i := len(chain) - 1; i >= 0; i-- {
		hash := chain[i]

		currentHeader := bc.hc.CurrentHeader()
		if currentHeader.Hash() == hash {
			bc.hc.SetCurrentHeader(bc.GetHeader(currentHeader.ParentHash, currentHeader.Number.Uint64()-1))
		}
		if currentFastBlock := bc.CurrentFastBlock(); currentFastBlock.Hash() == hash {
			newFastBlock := bc.GetBlock(currentFastBlock.ParentHash(), currentFastBlock.NumberU64()-1)
			rawdb.WriteHeadFastBlockHash(bc.db, newFastBlock.Hash())
			bc.currentFastBlock.Store(newFastBlock)
			headFastBlockGauge.Update(int64(newFastBlock.NumberU64()))
		}
		if currentBlock := bc.CurrentBlock(); currentBlock.Hash() == hash {
			newBlock := bc.GetBlock(currentBlock.ParentHash(), currentBlock.NumberU64()-1)
			rawdb.WriteHeadBlockHash(bc.db, newBlock.Hash())
			bc.currentBlock.Store(newBlock)
			headBlockGauge.Update(int64(newBlock.NumberU64()))
		}
	}
	// Truncate ancient data which exceeds the current header.
	//
	// Notably, it can happen that system crashes without truncating the ancient data
	// but the head indicator has been updated in the active store. Regarding this issue,
	// system will self recovery by truncating the extra data during the setup phase.
	if err := bc.truncateAncient(bc.hc.CurrentHeader().Number.Uint64()); err != nil {
		log.Crit("Truncate ancient store failed", "err", err)
	}
}

// truncateAncient rewinds the blockchain to the specified header and deletes all
// data in the ancient store that exceeds the specified header.
func (bc *BlockChain) truncateAncient(head uint64) error {
	frozen, err := bc.db.Ancients()
	if err != nil {
		return err
	}
	// Short circuit if there is no data to truncate in ancient store.
	if frozen <= head+1 {
		return nil
	}
	// Truncate all the data in the freezer beyond the specified head
	if err := bc.db.TruncateAncients(head + 1); err != nil {
		return err
	}
	// Clear out any stale content from the caches
	bc.hc.headerCache.Purge()
	bc.hc.tdCache.Purge()
	bc.hc.numberCache.Purge()

	// Clear out any stale content from the caches
	bc.bodyCache.Purge()
	bc.bodyRLPCache.Purge()
	bc.receiptsCache.Purge()
	bc.blockCache.Purge()
	bc.txLookupCache.Purge()
	bc.futureBlocks.Purge()

	log.Info("Rewind ancient data", "number", head)
	return nil
}

// numberHash is just a container for a number and a hash, to represent a block
type numberHash struct {
	number uint64
	hash   common.Hash
}

// InsertReceiptChain attempts to complete an already existing header chain with
// transaction and receipt data.
func (bc *BlockChain) InsertReceiptChain(blockChain types.Blocks, receiptChain []types.Receipts, ancientLimit uint64) (int, error) {
	// We don't require the chainMu here since we want to maximize the
	// concurrency of header insertion and receipt insertion.
	bc.wg.Add(1)
	defer bc.wg.Done()

	var (
		ancientBlocks, liveBlocks     types.Blocks
		ancientReceipts, liveReceipts []types.Receipts
	)
	// Do a sanity check that the provided chain is actually ordered and linked
	for i := 0; i < len(blockChain); i++ {
		if i != 0 {
			if blockChain[i].NumberU64() != blockChain[i-1].NumberU64()+1 || blockChain[i].ParentHash() != blockChain[i-1].Hash() {
				log.Error("Non contiguous receipt insert", "number", blockChain[i].Number(), "hash", blockChain[i].Hash(), "parent", blockChain[i].ParentHash(),
					"prevnumber", blockChain[i-1].Number(), "prevhash", blockChain[i-1].Hash())
				return 0, fmt.Errorf("non contiguous insert: item %d is #%d [%x…], item %d is #%d [%x…] (parent [%x…])", i-1, blockChain[i-1].NumberU64(),
					blockChain[i-1].Hash().Bytes()[:4], i, blockChain[i].NumberU64(), blockChain[i].Hash().Bytes()[:4], blockChain[i].ParentHash().Bytes()[:4])
			}
		}
		if blockChain[i].NumberU64() <= ancientLimit {
			ancientBlocks, ancientReceipts = append(ancientBlocks, blockChain[i]), append(ancientReceipts, receiptChain[i])
		} else {
			liveBlocks, liveReceipts = append(liveBlocks, blockChain[i]), append(liveReceipts, receiptChain[i])
		}
	}

	var (
		stats = struct{ processed, ignored int32 }{}
		start = time.Now()
		size  = 0
	)
	// updateHead updates the head fast sync block if the inserted blocks are better
	// and returns a indicator whether the inserted blocks are canonical.
	updateHead := func(head *types.Block) bool {
		bc.chainmu.Lock()

		// Rewind may have occurred, skip in that case.
		if bc.CurrentHeader().Number.Cmp(head.Number()) >= 0 {
			currentFastBlock, td := bc.CurrentFastBlock(), bc.GetTd(head.Hash(), head.NumberU64())
			if bc.GetTd(currentFastBlock.Hash(), currentFastBlock.NumberU64()).Cmp(td) < 0 {
				rawdb.WriteHeadFastBlockHash(bc.db, head.Hash())
				bc.currentFastBlock.Store(head)
				headFastBlockGauge.Update(int64(head.NumberU64()))
				bc.chainmu.Unlock()
				return true
			}
		}
		bc.chainmu.Unlock()
		return false
	}
	// writeAncient writes blockchain and corresponding receipt chain into ancient store.
	//
	// this function only accepts canonical chain data. All side chain will be reverted
	// eventually.
	writeAncient := func(blockChain types.Blocks, receiptChain []types.Receipts) (int, error) {
		var (
			previous = bc.CurrentFastBlock()
			batch    = bc.db.NewBatch()
		)
		// If any error occurs before updating the head or we are inserting a side chain,
		// all the data written this time wll be rolled back.
		defer func() {
			if previous != nil {
				if err := bc.truncateAncient(previous.NumberU64()); err != nil {
					log.Crit("Truncate ancient store failed", "err", err)
				}
			}
		}()
		var deleted []*numberHash
		for i, block := range blockChain {
			// Short circuit insertion if shutting down or processing failed
			if atomic.LoadInt32(&bc.procInterrupt) == 1 {
				return 0, errInsertionInterrupted
			}
			// Short circuit insertion if it is required(used in testing only)
			if bc.terminateInsert != nil && bc.terminateInsert(block.Hash(), block.NumberU64()) {
				return i, errors.New("insertion is terminated for testing purpose")
			}
			// Short circuit if the owner header is unknown
			if !bc.HasHeader(block.Hash(), block.NumberU64()) {
				return i, fmt.Errorf("containing header #%d [%x…] unknown", block.Number(), block.Hash().Bytes()[:4])
			}
			var (
				start  = time.Now()
				logged = time.Now()
				count  int
			)
			// Migrate all ancient blocks. This can happen if someone upgrades from Geth
			// 1.8.x to 1.9.x mid-fast-sync. Perhaps we can get rid of this path in the
			// long term.
			for {
				// We can ignore the error here since light client won't hit this code path.
				frozen, _ := bc.db.Ancients()
				if frozen >= block.NumberU64() {
					break
				}
				h := rawdb.ReadCanonicalHash(bc.db, frozen)
				b := rawdb.ReadBlock(bc.db, h, frozen)
				size += rawdb.WriteAncientBlock(bc.db, b, rawdb.ReadReceipts(bc.db, h, frozen, bc.chainConfig), rawdb.ReadTd(bc.db, h, frozen))
				count += 1

				// Always keep genesis block in active database.
				if b.NumberU64() != 0 {
					deleted = append(deleted, &numberHash{b.NumberU64(), b.Hash()})
				}
				if time.Since(logged) > 8*time.Second {
					log.Info("Migrating ancient blocks", "count", count, "elapsed", common.PrettyDuration(time.Since(start)))
					logged = time.Now()
				}
				// Don't collect too much in-memory, write it out every 100K blocks
				if len(deleted) > 100000 {

					// Sync the ancient store explicitly to ensure all data has been flushed to disk.
					if err := bc.db.Sync(); err != nil {
						return 0, err
					}
					// Wipe out canonical block data.
					for _, nh := range deleted {
						rawdb.DeleteBlockWithoutNumber(batch, nh.hash, nh.number)
						rawdb.DeleteCanonicalHash(batch, nh.number)
					}
					if err := batch.Write(); err != nil {
						return 0, err
					}
					batch.Reset()
					// Wipe out side chain too.
					for _, nh := range deleted {
						for _, hash := range rawdb.ReadAllHashes(bc.db, nh.number) {
							rawdb.DeleteBlock(batch, hash, nh.number)
						}
					}
					if err := batch.Write(); err != nil {
						return 0, err
					}
					batch.Reset()
					deleted = deleted[0:]
				}
			}
			if count > 0 {
				log.Info("Migrated ancient blocks", "count", count, "elapsed", common.PrettyDuration(time.Since(start)))
			}
			// Flush data into ancient database.
			size += rawdb.WriteAncientBlock(bc.db, block, receiptChain[i], bc.GetTd(block.Hash(), block.NumberU64()))
			rawdb.WriteTxLookupEntries(batch, block)

			stats.processed++
		}
		// Flush all tx-lookup index data.
		size += batch.ValueSize()
		if err := batch.Write(); err != nil {
			return 0, err
		}
		batch.Reset()

		// Sync the ancient store explicitly to ensure all data has been flushed to disk.
		if err := bc.db.Sync(); err != nil {
			return 0, err
		}
		if !updateHead(blockChain[len(blockChain)-1]) {
			return 0, errors.New("side blocks can't be accepted as the ancient chain data")
		}
		previous = nil // disable rollback explicitly

		// Wipe out canonical block data.
		for _, nh := range deleted {
			rawdb.DeleteBlockWithoutNumber(batch, nh.hash, nh.number)
			rawdb.DeleteCanonicalHash(batch, nh.number)
		}
		for _, block := range blockChain {
			// Always keep genesis block in active database.
			if block.NumberU64() != 0 {
				rawdb.DeleteBlockWithoutNumber(batch, block.Hash(), block.NumberU64())
				rawdb.DeleteCanonicalHash(batch, block.NumberU64())
			}
		}
		if err := batch.Write(); err != nil {
			return 0, err
		}
		batch.Reset()

		// Wipe out side chain too.
		for _, nh := range deleted {
			for _, hash := range rawdb.ReadAllHashes(bc.db, nh.number) {
				rawdb.DeleteBlock(batch, hash, nh.number)
			}
		}
		for _, block := range blockChain {
			// Always keep genesis block in active database.
			if block.NumberU64() != 0 {
				for _, hash := range rawdb.ReadAllHashes(bc.db, block.NumberU64()) {
					rawdb.DeleteBlock(batch, hash, block.NumberU64())
				}
			}
		}
		if err := batch.Write(); err != nil {
			return 0, err
		}
		return 0, nil
	}
	// writeLive writes blockchain and corresponding receipt chain into active store.
	writeLive := func(blockChain types.Blocks, receiptChain []types.Receipts) (int, error) {
		batch := bc.db.NewBatch()
		for i, block := range blockChain {
			// Short circuit insertion if shutting down or processing failed
			if atomic.LoadInt32(&bc.procInterrupt) == 1 {
				return 0, errInsertionInterrupted
			}
			// Short circuit if the owner header is unknown
			if !bc.HasHeader(block.Hash(), block.NumberU64()) {
				return i, fmt.Errorf("containing header #%d [%x…] unknown", block.Number(), block.Hash().Bytes()[:4])
			}
			if bc.HasBlock(block.Hash(), block.NumberU64()) {
				stats.ignored++
				continue
			}
			// Write all the data out into the database
			rawdb.WriteBody(batch, block.Hash(), block.NumberU64(), block.Body())
			rawdb.WriteReceipts(batch, block.Hash(), block.NumberU64(), receiptChain[i])
			rawdb.WriteTxLookupEntries(batch, block)

			stats.processed++
			if batch.ValueSize() >= ethdb.IdealBatchSize {
				if err := batch.Write(); err != nil {
					return 0, err
				}
				size += batch.ValueSize()
				batch.Reset()
			}
		}
		if batch.ValueSize() > 0 {
			size += batch.ValueSize()
			if err := batch.Write(); err != nil {
				return 0, err
			}
		}
		updateHead(blockChain[len(blockChain)-1])
		return 0, nil
	}
	// Write downloaded chain data and corresponding receipt chain data.
	if len(ancientBlocks) > 0 {
		if n, err := writeAncient(ancientBlocks, ancientReceipts); err != nil {
			if err == errInsertionInterrupted {
				return 0, nil
			}
			return n, err
		}
	}
	if len(liveBlocks) > 0 {
		if n, err := writeLive(liveBlocks, liveReceipts); err != nil {
			if err == errInsertionInterrupted {
				return 0, nil
			}
			return n, err
		}
	}

	head := blockChain[len(blockChain)-1]
	context := []interface{}{
		"count", stats.processed, "elapsed", common.PrettyDuration(time.Since(start)),
		"number", head.Number(), "hash", head.Hash(), "age", common.PrettyAge(time.Unix(int64(head.Time()), 0)),
		"size", common.StorageSize(size),
	}
	if stats.ignored > 0 {
		context = append(context, []interface{}{"ignored", stats.ignored}...)
	}
	log.Info("Imported new block receipts", context...)

	return 0, nil
}

var lastWrite uint64

// writeBlockWithoutState writes only the block and its metadata to the database,
// but does not write any state. This is used to construct competing side forks
// up to the point where they exceed the canonical total difficulty.
func (bc *BlockChain) writeBlockWithoutState(block *types.Block, td *big.Int) (err error) {
	bc.wg.Add(1)
	defer bc.wg.Done()

	if err := bc.hc.WriteTd(block.Hash(), block.NumberU64(), td); err != nil {
		return err
	}
	rawdb.WriteBlock(bc.db, block)

	return nil
}

// writeKnownBlock updates the head block flag with a known block
// and introduces chain reorg if necessary.
func (bc *BlockChain) writeKnownBlock(block *types.Block) error {
	bc.wg.Add(1)
	defer bc.wg.Done()

	current := bc.CurrentBlock()
	if block.ParentHash() != current.Hash() {
		if err := bc.reorg(current, block); err != nil {
			return err
		}
	}
	// Write the positional metadata for transaction/receipt lookups.
	// Preimages here is empty, ignore it.
	rawdb.WriteTxLookupEntries(bc.db, block)

	bc.insert(block)
	return nil
}

// WriteBlockWithState writes the block and all associated state to the database.
func (bc *BlockChain) WriteBlockWithState(block *types.Block, receipts []*types.Receipt, state *state.StateDB) (status WriteStatus, err error) {
	bc.chainmu.Lock()
	defer bc.chainmu.Unlock()

	return bc.writeBlockWithState(block, receipts, state)
}

// writeBlockWithState writes the block and all associated state to the database,
// but is expects the chain mutex to be held.
func (bc *BlockChain) writeBlockWithState(block *types.Block, receipts []*types.Receipt, state *state.StateDB) (status WriteStatus, err error) {
	bc.wg.Add(1)
	defer bc.wg.Done()

	// Calculate the total difficulty of the block
	ptd := bc.GetTd(block.ParentHash(), block.NumberU64()-1)
	if ptd == nil {
		return NonStatTy, consensus.ErrUnknownAncestor
	}
	// Make sure no inconsistent state is leaked during insertion
	currentBlock := bc.CurrentBlock()
	localTd := bc.GetTd(currentBlock.Hash(), currentBlock.NumberU64())
	externTd := new(big.Int).Add(block.Difficulty(), ptd)

	// Irrelevant of the canonical status, write the block itself to the database
	if err := bc.hc.WriteTd(block.Hash(), block.NumberU64(), externTd); err != nil {
		return NonStatTy, err
	}
	rawdb.WriteBlock(bc.db, block)

	root, err := state.Commit(bc.chainConfig.IsEIP158(block.Number()))
	if err != nil {
		return NonStatTy, err
	}
	triedb := bc.stateCache.TrieDB()

	// If we're running an archive node, always flush
	if bc.cacheConfig.TrieDirtyDisabled {
		if err := triedb.Commit(root, false); err != nil {
			return NonStatTy, err
		}
	} else {
		// Full but not archive node, do proper garbage collection
		triedb.Reference(root, common.Hash{}) // metadata reference to keep trie alive
		bc.triegc.Push(root, -int64(block.NumberU64()))

		if current := block.NumberU64(); current > TriesInMemory {
			// If we exceeded our memory allowance, flush matured singleton nodes to disk
			var (
				nodes, imgs = triedb.Size()
				limit       = common.StorageSize(bc.cacheConfig.TrieDirtyLimit) * 1024 * 1024
			)
			if nodes > limit || imgs > 4*1024*1024 {
				triedb.Cap(limit - ethdb.IdealBatchSize)
			}
			// Find the next state trie we need to commit
			chosen := current - TriesInMemory

			// If we exceeded out time allowance, flush an entire trie to disk
			if bc.gcproc > bc.cacheConfig.TrieTimeLimit {
				// If the header is missing (canonical chain behind), we're reorging a low
				// diff sidechain. Suspend committing until this operation is completed.
				header := bc.GetHeaderByNumber(chosen)
				if header == nil {
					log.Warn("Reorg in progress, trie commit postponed", "number", chosen)
				} else {
					// If we're exceeding limits but haven't reached a large enough memory gap,
					// warn the user that the system is becoming unstable.
					if chosen < lastWrite+TriesInMemory && bc.gcproc >= 2*bc.cacheConfig.TrieTimeLimit {
						log.Info("State in memory for too long, committing", "time", bc.gcproc, "allowance", bc.cacheConfig.TrieTimeLimit, "optimum", float64(chosen-lastWrite)/TriesInMemory)
					}
					// Flush an entire trie and restart the counters
					triedb.Commit(header.Root, true)
					lastWrite = chosen
					bc.gcproc = 0
				}
			}
			// Garbage collect anything below our required write retention
			for !bc.triegc.Empty() {
				root, number := bc.triegc.Pop()
				if uint64(-number) > chosen {
					bc.triegc.Push(root, number)
					break
				}
				triedb.Dereference(root.(common.Hash))
			}
		}
	}

	// Write other block data using a batch.
	batch := bc.db.NewBatch()
	rawdb.WriteReceipts(batch, block.Hash(), block.NumberU64(), receipts)

	// If the total difficulty is higher than our known, add it to the canonical chain
	// Second clause in the if statement reduces the vulnerability to selfish mining.
	// Please refer to http://www.cs.cornell.edu/~ie53/publications/btcProcFC.pdf
	reorg := externTd.Cmp(localTd) > 0
	currentBlock = bc.CurrentBlock()
	if !reorg && externTd.Cmp(localTd) == 0 {
		// Split same-difficulty blocks by number, then preferentially select
		// the block generated by the local miner as the canonical block.
		if block.NumberU64() < currentBlock.NumberU64() {
			reorg = true
		} else if block.NumberU64() == currentBlock.NumberU64() {
			var currentPreserve, blockPreserve bool
			if bc.shouldPreserve != nil {
				currentPreserve, blockPreserve = bc.shouldPreserve(currentBlock), bc.shouldPreserve(block)
			}
			reorg = !currentPreserve && (blockPreserve || mrand.Float64() < 0.5)
		}
	}
	if reorg {
		// Reorganise the chain if the parent is not the head block
		if block.ParentHash() != currentBlock.Hash() {
			if err := bc.reorg(currentBlock, block); err != nil {
				return NonStatTy, err
			}
		}
		// Write the positional metadata for transaction/receipt lookups and preimages
		rawdb.WriteTxLookupEntries(batch, block)
		rawdb.WritePreimages(batch, state.Preimages())

		status = CanonStatTy
	} else {
		status = SideStatTy
	}
	if err := batch.Write(); err != nil {
		return NonStatTy, err
	}

	// Set new head.
	if status == CanonStatTy {
		bc.insert(block)
	}
	bc.futureBlocks.Remove(block.Hash())
	return status, nil
}

// addFutureBlock checks if the block is within the max allowed window to get
// accepted for future processing, and returns an error if the block is too far
// ahead and was not added.
func (bc *BlockChain) addFutureBlock(block *types.Block) error {
	max := uint64(time.Now().Unix() + maxTimeFutureBlocks)
	if block.Time() > max {
		return fmt.Errorf("future block timestamp %v > allowed %v", block.Time(), max)
	}
	bc.futureBlocks.Add(block.Hash(), block)
	return nil
}

// InsertChain attempts to insert the given batch of blocks in to the canonical
// chain or, otherwise, create a fork. If an error is returned it will return
// the index number of the failing block as well an error describing what went
// wrong.
//
// After insertion is done, all accumulated events will be fired.
func (bc *BlockChain) InsertChain(chain types.Blocks) (int, error) {
	// Sanity check that we have something meaningful to import
	if len(chain) == 0 {
		return 0, nil
	}

	bc.blockProcFeed.Send(true)
	defer bc.blockProcFeed.Send(false)

	// Remove already known canon-blocks
	var (
		block, prev *types.Block
	)
	// Do a sanity check that the provided chain is actually ordered and linked
	for i := 1; i < len(chain); i++ {
		block = chain[i]
		prev = chain[i-1]
		if block.NumberU64() != prev.NumberU64()+1 || block.ParentHash() != prev.Hash() {
			// Chain broke ancestry, log a message (programming error) and skip insertion
			log.Error("Non contiguous block insert", "number", block.Number(), "hash", block.Hash(),
				"parent", block.ParentHash(), "prevnumber", prev.Number(), "prevhash", prev.Hash())

			return 0, fmt.Errorf("non contiguous insert: item %d is #%d [%x…], item %d is #%d [%x…] (parent [%x…])", i-1, prev.NumberU64(),
				prev.Hash().Bytes()[:4], i, block.NumberU64(), block.Hash().Bytes()[:4], block.ParentHash().Bytes()[:4])
		}
	}
	// Pre-checks passed, start the full block imports
	bc.wg.Add(1)
	bc.chainmu.Lock()
	n, events, logs, err := bc.insertChain(chain, true)
	bc.chainmu.Unlock()
	bc.wg.Done()

	bc.PostChainEvents(events, logs)
	return n, err
}

// insertChain is the internal implementation of InsertChain, which assumes that
// 1) chains are contiguous, and 2) The chain mutex is held.
//
// This method is split out so that import batches that require re-injecting
// historical blocks can do so without releasing the lock, which could lead to
// racey behaviour. If a sidechain import is in progress, and the historic state
// is imported, but then new canon-head is added before the actual sidechain
// completes, then the historic state could be pruned again
func (bc *BlockChain) insertChain(chain types.Blocks, verifySeals bool) (int, []interface{}, []*types.Log, error) {
	// If the chain is terminating, don't even bother starting up
	if atomic.LoadInt32(&bc.procInterrupt) == 1 {
		return 0, nil, nil, nil
	}
	// Start a parallel signature recovery (signer will fluke on fork transition, minimal perf loss)
	senderCacher.recoverFromBlocks(types.MakeSigner(bc.chainConfig, chain[0].Number()), chain)

	// A queued approach to delivering events. This is generally
	// faster than direct delivery and requires much less mutex
	// acquiring.
	var (
		stats         = insertStats{startTime: mclock.Now()}
		events        = make([]interface{}, 0, len(chain))
		lastCanon     *types.Block
		coalescedLogs []*types.Log
	)
	// Start the parallel header verifier
	headers := make([]*types.Header, len(chain))
	seals := make([]bool, len(chain))

	for i, block := range chain {
		headers[i] = block.Header()
		seals[i] = verifySeals
	}
	abort, results := bc.engine.VerifyHeaders(bc, headers, seals)
	defer close(abort)

	// Peek the error for the first block to decide the directing import logic
	it := newInsertIterator(chain, results, bc.validator)

	block, err := it.next()

	// Left-trim all the known blocks
	if err == ErrKnownBlock {
		// First block (and state) is known
		//   1. We did a roll-back, and should now do a re-import
		//   2. The block is stored as a sidechain, and is lying about it's stateroot, and passes a stateroot
		// 	    from the canonical chain, which has not been verified.
		// Skip all known blocks that are behind us
		var (
			current  = bc.CurrentBlock()
			localTd  = bc.GetTd(current.Hash(), current.NumberU64())
			externTd = bc.GetTd(block.ParentHash(), block.NumberU64()-1) // The first block can't be nil
		)
		for block != nil && err == ErrKnownBlock {
			externTd = new(big.Int).Add(externTd, block.Difficulty())
			if localTd.Cmp(externTd) < 0 {
				break
			}
			log.Debug("Ignoring already known block", "number", block.Number(), "hash", block.Hash())
			stats.ignored++

			block, err = it.next()
		}
		// The remaining blocks are still known blocks, the only scenario here is:
		// During the fast sync, the pivot point is already submitted but rollback
		// happens. Then node resets the head full block to a lower height via `rollback`
		// and leaves a few known blocks in the database.
		//
		// When node runs a fast sync again, it can re-import a batch of known blocks via
		// `insertChain` while a part of them have higher total difficulty than current
		// head full block(new pivot point).
		for block != nil && err == ErrKnownBlock {
			log.Debug("Writing previously known block", "number", block.Number(), "hash", block.Hash())
			if err := bc.writeKnownBlock(block); err != nil {
				return it.index, nil, nil, err
			}
			lastCanon = block

			block, err = it.next()
		}
		// Falls through to the block import
	}
	switch {
	// First block is pruned, insert as sidechain and reorg only if TD grows enough
	case err == consensus.ErrPrunedAncestor:
		log.Debug("Pruned ancestor, inserting as sidechain", "number", block.Number(), "hash", block.Hash())
		return bc.insertSideChain(block, it)

	// First block is future, shove it (and all children) to the future queue (unknown ancestor)
	case err == consensus.ErrFutureBlock || (err == consensus.ErrUnknownAncestor && bc.futureBlocks.Contains(it.first().ParentHash())):
		for block != nil && (it.index == 0 || err == consensus.ErrUnknownAncestor) {
			log.Debug("Future block, postponing import", "number", block.Number(), "hash", block.Hash())
			if err := bc.addFutureBlock(block); err != nil {
				return it.index, events, coalescedLogs, err
			}
			block, err = it.next()
		}
		stats.queued += it.processed()
		stats.ignored += it.remaining()

		// If there are any still remaining, mark as ignored
		return it.index, events, coalescedLogs, err

	// Some other error occurred, abort
	case err != nil:
		stats.ignored += len(it.chain)
		bc.reportBlock(block, nil, err)
		return it.index, events, coalescedLogs, err
	}
	// No validation errors for the first block (or chain prefix skipped)
	for ; block != nil && err == nil || err == ErrKnownBlock; block, err = it.next() {
		// If the chain is terminating, stop processing blocks
		if atomic.LoadInt32(&bc.procInterrupt) == 1 {
			log.Debug("Premature abort during blocks processing")
			break
		}
		// If the header is a banned one, straight out abort
		if BadHashes[block.Hash()] {
			bc.reportBlock(block, nil, ErrBlacklistedHash)
			return it.index, events, coalescedLogs, ErrBlacklistedHash
		}
		// If the block is known (in the middle of the chain), it's a special case for
		// Clique blocks where they can share state among each other, so importing an
		// older block might complete the state of the subsequent one. In this case,
		// just skip the block (we already validated it once fully (and crashed), since
		// its header and body was already in the database).
		if err == ErrKnownBlock {
			logger := log.Debug
			if bc.chainConfig.Clique == nil {
				logger = log.Warn
			}
			logger("Inserted known block", "number", block.Number(), "hash", block.Hash(),
				"uncles", len(block.Uncles()), "txs", len(block.Transactions()), "gas", block.GasUsed(),
				"root", block.Root())

			if err := bc.writeKnownBlock(block); err != nil {
				return it.index, nil, nil, err
			}
			stats.processed++

			// We can assume that logs are empty here, since the only way for consecutive
			// Clique blocks to have the same state is if there are no transactions.
			events = append(events, ChainEvent{block, block.Hash(), nil})
			lastCanon = block

			continue
		}
		// Retrieve the parent block and it's state to execute on top
		start := time.Now()

		parent := it.previous()
		if parent == nil {
			parent = bc.GetHeader(block.ParentHash(), block.NumberU64()-1)
		}
		statedb, err := state.New(parent.Root, bc.stateCache)
		if err != nil {
			return it.index, events, coalescedLogs, err
		}
		// If we have a followup block, run that against the current state to pre-cache
		// transactions and probabilistically some of the account/storage trie nodes.
		var followupInterrupt uint32

		if !bc.cacheConfig.TrieCleanNoPrefetch {
			if followup, err := it.peek(); followup != nil && err == nil {
				go func(start time.Time) {
					throwaway, _ := state.New(parent.Root, bc.stateCache)
					bc.prefetcher.Prefetch(followup, throwaway, bc.vmConfig, &followupInterrupt)

					blockPrefetchExecuteTimer.Update(time.Since(start))
					if atomic.LoadUint32(&followupInterrupt) == 1 {
						blockPrefetchInterruptMeter.Mark(1)
					}
				}(time.Now())
			}
		}
		// Process block using the parent state as reference point
		substart := time.Now()
		receipts, logs, usedGas, err := bc.processor.Process(block, statedb, bc.vmConfig)
		if err != nil {
			bc.reportBlock(block, receipts, err)
			atomic.StoreUint32(&followupInterrupt, 1)
			return it.index, events, coalescedLogs, err
		}
		// Update the metrics touched during block processing
		accountReadTimer.Update(statedb.AccountReads)     // Account reads are complete, we can mark them
		storageReadTimer.Update(statedb.StorageReads)     // Storage reads are complete, we can mark them
		accountUpdateTimer.Update(statedb.AccountUpdates) // Account updates are complete, we can mark them
		storageUpdateTimer.Update(statedb.StorageUpdates) // Storage updates are complete, we can mark them

		triehash := statedb.AccountHashes + statedb.StorageHashes // Save to not double count in validation
		trieproc := statedb.AccountReads + statedb.AccountUpdates
		trieproc += statedb.StorageReads + statedb.StorageUpdates

		blockExecutionTimer.Update(time.Since(substart) - trieproc - triehash)

		// Validate the state using the default validator
		substart = time.Now()
		if err := bc.validator.ValidateState(block, statedb, receipts, usedGas); err != nil {
			bc.reportBlock(block, receipts, err)
			atomic.StoreUint32(&followupInterrupt, 1)
			return it.index, events, coalescedLogs, err
		}
		proctime := time.Since(start)

		// Update the metrics touched during block validation
		accountHashTimer.Update(statedb.AccountHashes) // Account hashes are complete, we can mark them
		storageHashTimer.Update(statedb.StorageHashes) // Storage hashes are complete, we can mark them

		blockValidationTimer.Update(time.Since(substart) - (statedb.AccountHashes + statedb.StorageHashes - triehash))

		// Write the block to the chain and get the status.
		substart = time.Now()
		status, err := bc.writeBlockWithState(block, receipts, statedb)
		if err != nil {
			atomic.StoreUint32(&followupInterrupt, 1)
			return it.index, events, coalescedLogs, err
		}
		atomic.StoreUint32(&followupInterrupt, 1)

		// Update the metrics touched during block commit
		accountCommitTimer.Update(statedb.AccountCommits) // Account commits are complete, we can mark them
		storageCommitTimer.Update(statedb.StorageCommits) // Storage commits are complete, we can mark them

		blockWriteTimer.Update(time.Since(substart) - statedb.AccountCommits - statedb.StorageCommits)
		blockInsertTimer.UpdateSince(start)

		switch status {
		case CanonStatTy:
			log.Debug("Inserted new block", "number", block.Number(), "hash", block.Hash(),
				"uncles", len(block.Uncles()), "txs", len(block.Transactions()), "gas", block.GasUsed(),
				"elapsed", common.PrettyDuration(time.Since(start)),
				"root", block.Root())

			coalescedLogs = append(coalescedLogs, logs...)
			events = append(events, ChainEvent{block, block.Hash(), logs})
			lastCanon = block

			// Only count canonical blocks for GC processing time
			bc.gcproc += proctime

		case SideStatTy:
			log.Debug("Inserted forked block", "number", block.Number(), "hash", block.Hash(),
				"diff", block.Difficulty(), "elapsed", common.PrettyDuration(time.Since(start)),
				"txs", len(block.Transactions()), "gas", block.GasUsed(), "uncles", len(block.Uncles()),
				"root", block.Root())
			events = append(events, ChainSideEvent{block})

		default:
			// This in theory is impossible, but lets be nice to our future selves and leave
			// a log, instead of trying to track down blocks imports that don't emit logs.
			log.Warn("Inserted block with unknown status", "number", block.Number(), "hash", block.Hash(),
				"diff", block.Difficulty(), "elapsed", common.PrettyDuration(time.Since(start)),
				"txs", len(block.Transactions()), "gas", block.GasUsed(), "uncles", len(block.Uncles()),
				"root", block.Root())
		}
		stats.processed++
		stats.usedGas += usedGas

		dirty, _ := bc.stateCache.TrieDB().Size()
		stats.report(chain, it.index, dirty)
	}
	// Any blocks remaining here? The only ones we care about are the future ones
	if block != nil && err == consensus.ErrFutureBlock {
		if err := bc.addFutureBlock(block); err != nil {
			return it.index, events, coalescedLogs, err
		}
		block, err = it.next()

		for ; block != nil && err == consensus.ErrUnknownAncestor; block, err = it.next() {
			if err := bc.addFutureBlock(block); err != nil {
				return it.index, events, coalescedLogs, err
			}
			stats.queued++
		}
	}
	stats.ignored += it.remaining()

	// Append a single chain head event if we've progressed the chain
	if lastCanon != nil && bc.CurrentBlock().Hash() == lastCanon.Hash() {
		events = append(events, ChainHeadEvent{lastCanon})
	}
	return it.index, events, coalescedLogs, err
}

// insertSideChain is called when an import batch hits upon a pruned ancestor
// error, which happens when a sidechain with a sufficiently old fork-block is
// found.
//
// The method writes all (header-and-body-valid) blocks to disk, then tries to
// switch over to the new chain if the TD exceeded the current chain.
func (bc *BlockChain) insertSideChain(block *types.Block, it *insertIterator) (int, []interface{}, []*types.Log, error) {
	var (
		externTd *big.Int
		current  = bc.CurrentBlock()
	)
	// The first sidechain block error is already verified to be ErrPrunedAncestor.
	// Since we don't import them here, we expect ErrUnknownAncestor for the remaining
	// ones. Any other errors means that the block is invalid, and should not be written
	// to disk.
	err := consensus.ErrPrunedAncestor
	for ; block != nil && (err == consensus.ErrPrunedAncestor); block, err = it.next() {
		// Check the canonical state root for that number
		if number := block.NumberU64(); current.NumberU64() >= number {
			canonical := bc.GetBlockByNumber(number)
			if canonical != nil && canonical.Hash() == block.Hash() {
				// Not a sidechain block, this is a re-import of a canon block which has it's state pruned

				// Collect the TD of the block. Since we know it's a canon one,
				// we can get it directly, and not (like further below) use
				// the parent and then add the block on top
				externTd = bc.GetTd(block.Hash(), block.NumberU64())
				continue
			}
			if canonical != nil && canonical.Root() == block.Root() {
				// This is most likely a shadow-state attack. When a fork is imported into the
				// database, and it eventually reaches a block height which is not pruned, we
				// just found that the state already exist! This means that the sidechain block
				// refers to a state which already exists in our canon chain.
				//
				// If left unchecked, we would now proceed importing the blocks, without actually
				// having verified the state of the previous blocks.
				log.Warn("Sidechain ghost-state attack detected", "number", block.NumberU64(), "sideroot", block.Root(), "canonroot", canonical.Root())

				// If someone legitimately side-mines blocks, they would still be imported as usual. However,
				// we cannot risk writing unverified blocks to disk when they obviously target the pruning
				// mechanism.
				return it.index, nil, nil, errors.New("sidechain ghost-state attack")
			}
		}
		if externTd == nil {
			externTd = bc.GetTd(block.ParentHash(), block.NumberU64()-1)
		}
		externTd = new(big.Int).Add(externTd, block.Difficulty())

		if !bc.HasBlock(block.Hash(), block.NumberU64()) {
			start := time.Now()
			if err := bc.writeBlockWithoutState(block, externTd); err != nil {
				return it.index, nil, nil, err
			}
			log.Debug("Injected sidechain block", "number", block.Number(), "hash", block.Hash(),
				"diff", block.Difficulty(), "elapsed", common.PrettyDuration(time.Since(start)),
				"txs", len(block.Transactions()), "gas", block.GasUsed(), "uncles", len(block.Uncles()),
				"root", block.Root())
		}
	}
	// At this point, we've written all sidechain blocks to database. Loop ended
	// either on some other error or all were processed. If there was some other
	// error, we can ignore the rest of those blocks.
	//
	// If the externTd was larger than our local TD, we now need to reimport the previous
	// blocks to regenerate the required state
	localTd := bc.GetTd(current.Hash(), current.NumberU64())
	if localTd.Cmp(externTd) > 0 {
		log.Info("Sidechain written to disk", "start", it.first().NumberU64(), "end", it.previous().Number, "sidetd", externTd, "localtd", localTd)
		return it.index, nil, nil, err
	}
	// Gather all the sidechain hashes (full blocks may be memory heavy)
	var (
		hashes  []common.Hash
		numbers []uint64
	)
	parent := it.previous()
	for parent != nil && !bc.HasState(parent.Root) {
		hashes = append(hashes, parent.Hash())
		numbers = append(numbers, parent.Number.Uint64())

		parent = bc.GetHeader(parent.ParentHash, parent.Number.Uint64()-1)
	}
	if parent == nil {
		return it.index, nil, nil, errors.New("missing parent")
	}
	// Import all the pruned blocks to make the state available
	var (
		blocks []*types.Block
		memory common.StorageSize
	)
	for i := len(hashes) - 1; i >= 0; i-- {
		// Append the next block to our batch
		block := bc.GetBlock(hashes[i], numbers[i])

		blocks = append(blocks, block)
		memory += block.Size()

		// If memory use grew too large, import and continue. Sadly we need to discard
		// all raised events and logs from notifications since we're too heavy on the
		// memory here.
		if len(blocks) >= 2048 || memory > 64*1024*1024 {
			log.Info("Importing heavy sidechain segment", "blocks", len(blocks), "start", blocks[0].NumberU64(), "end", block.NumberU64())
			if _, _, _, err := bc.insertChain(blocks, false); err != nil {
				return 0, nil, nil, err
			}
			blocks, memory = blocks[:0], 0

			// If the chain is terminating, stop processing blocks
			if atomic.LoadInt32(&bc.procInterrupt) == 1 {
				log.Debug("Premature abort during blocks processing")
				return 0, nil, nil, nil
			}
		}
	}
	if len(blocks) > 0 {
		log.Info("Importing sidechain segment", "start", blocks[0].NumberU64(), "end", blocks[len(blocks)-1].NumberU64())
		return bc.insertChain(blocks, false)
	}
	return 0, nil, nil, nil
}

// reorg takes two blocks, an old chain and a new chain and will reconstruct the
// blocks and inserts them to be part of the new canonical chain and accumulates
// potential missing transactions and post an event about them.
func (bc *BlockChain) reorg(oldBlock, newBlock *types.Block) error {
	var (
		newChain    types.Blocks
		oldChain    types.Blocks
		commonBlock *types.Block

		deletedTxs types.Transactions
		addedTxs   types.Transactions

		deletedLogs []*types.Log
		rebirthLogs []*types.Log

		// collectLogs collects the logs that were generated during the
		// processing of the block that corresponds with the given hash.
		// These logs are later announced as deleted or reborn
		collectLogs = func(hash common.Hash, removed bool) {
			number := bc.hc.GetBlockNumber(hash)
			if number == nil {
				return
			}
			receipts := rawdb.ReadReceipts(bc.db, hash, *number, bc.chainConfig)
			for _, receipt := range receipts {
				for _, log := range receipt.Logs {
					l := *log
					if removed {
						l.Removed = true
						deletedLogs = append(deletedLogs, &l)
					} else {
						rebirthLogs = append(rebirthLogs, &l)
					}
				}
			}
		}
	)
	// Reduce the longer chain to the same number as the shorter one
	if oldBlock.NumberU64() > newBlock.NumberU64() {
		// Old chain is longer, gather all transactions and logs as deleted ones
		for ; oldBlock != nil && oldBlock.NumberU64() != newBlock.NumberU64(); oldBlock = bc.GetBlock(oldBlock.ParentHash(), oldBlock.NumberU64()-1) {
			oldChain = append(oldChain, oldBlock)
			deletedTxs = append(deletedTxs, oldBlock.Transactions()...)
			collectLogs(oldBlock.Hash(), true)
		}
	} else {
		// New chain is longer, stash all blocks away for subsequent insertion
		for ; newBlock != nil && newBlock.NumberU64() != oldBlock.NumberU64(); newBlock = bc.GetBlock(newBlock.ParentHash(), newBlock.NumberU64()-1) {
			newChain = append(newChain, newBlock)
		}
	}
	if oldBlock == nil {
		return fmt.Errorf("invalid old chain")
	}
	if newBlock == nil {
		return fmt.Errorf("invalid new chain")
	}
	// Both sides of the reorg are at the same number, reduce both until the common
	// ancestor is found
	for {
		// If the common ancestor was found, bail out
		if oldBlock.Hash() == newBlock.Hash() {
			commonBlock = oldBlock
			break
		}
		// Remove an old block as well as stash away a new block
		oldChain = append(oldChain, oldBlock)
		deletedTxs = append(deletedTxs, oldBlock.Transactions()...)
		collectLogs(oldBlock.Hash(), true)

		newChain = append(newChain, newBlock)

		// Step back with both chains
		oldBlock = bc.GetBlock(oldBlock.ParentHash(), oldBlock.NumberU64()-1)
		if oldBlock == nil {
			return fmt.Errorf("invalid old chain")
		}
		newBlock = bc.GetBlock(newBlock.ParentHash(), newBlock.NumberU64()-1)
		if newBlock == nil {
			return fmt.Errorf("invalid new chain")
		}
	}
	// Ensure the user sees large reorgs
	if len(oldChain) > 0 && len(newChain) > 0 {
		logFn := log.Info
		msg := "Chain reorg detected"
		if len(oldChain) > 63 {
			msg = "Large chain reorg detected"
			logFn = log.Warn
		}
		logFn(msg, "number", commonBlock.Number(), "hash", commonBlock.Hash(),
			"drop", len(oldChain), "dropfrom", oldChain[0].Hash(), "add", len(newChain), "addfrom", newChain[0].Hash())
		blockReorgAddMeter.Mark(int64(len(newChain)))
		blockReorgDropMeter.Mark(int64(len(oldChain)))
	} else {
		log.Error("Impossible reorg, please file an issue", "oldnum", oldBlock.Number(), "oldhash", oldBlock.Hash(), "newnum", newBlock.Number(), "newhash", newBlock.Hash())
	}
	// Insert the new chain(except the head block(reverse order)),
	// taking care of the proper incremental order.
	for i := len(newChain) - 1; i >= 1; i-- {
		// Insert the block in the canonical way, re-writing history
		bc.insert(newChain[i])

		// Collect reborn logs due to chain reorg
		collectLogs(newChain[i].Hash(), false)

		// Write lookup entries for hash based transaction/receipt searches
		rawdb.WriteTxLookupEntries(bc.db, newChain[i])
		addedTxs = append(addedTxs, newChain[i].Transactions()...)
	}
	// When transactions get deleted from the database, the receipts that were
	// created in the fork must also be deleted
	batch := bc.db.NewBatch()
	for _, tx := range types.TxDifference(deletedTxs, addedTxs) {
		rawdb.DeleteTxLookupEntry(batch, tx.Hash())
	}
	// Delete any canonical number assignments above the new head
	number := bc.CurrentBlock().NumberU64()
	for i := number + 1; ; i++ {
		hash := rawdb.ReadCanonicalHash(bc.db, i)
		if hash == (common.Hash{}) {
			break
		}
		rawdb.DeleteCanonicalHash(batch, i)
	}
	batch.Write()
	// If any logs need to be fired, do it now. In theory we could avoid creating
	// this goroutine if there are no events to fire, but realistcally that only
	// ever happens if we're reorging empty blocks, which will only happen on idle
	// networks where performance is not an issue either way.
	//
	// TODO(karalabe): Can we get rid of the goroutine somehow to guarantee correct
	// event ordering?
	go func() {
		if len(deletedLogs) > 0 {
			bc.rmLogsFeed.Send(RemovedLogsEvent{deletedLogs})
		}
		if len(rebirthLogs) > 0 {
			bc.logsFeed.Send(rebirthLogs)
		}
		if len(oldChain) > 0 {
			for _, block := range oldChain {
				bc.chainSideFeed.Send(ChainSideEvent{Block: block})
			}
		}
	}()
	return nil
}

// PostChainEvents iterates over the events generated by a chain insertion and
// posts them into the event feed.
// TODO: Should not expose PostChainEvents. The chain events should be posted in WriteBlock.
func (bc *BlockChain) PostChainEvents(events []interface{}, logs []*types.Log) {
	// post event logs for further processing
	if logs != nil {
		bc.logsFeed.Send(logs)
	}
	for _, event := range events {
		switch ev := event.(type) {
		case ChainEvent:
			bc.chainFeed.Send(ev)

		case ChainHeadEvent:
			bc.chainHeadFeed.Send(ev)

		case ChainSideEvent:
			bc.chainSideFeed.Send(ev)
		}
	}
}

func (bc *BlockChain) update() {
	futureTimer := time.NewTicker(5 * time.Second)
	defer futureTimer.Stop()
	for {
		select {
		case <-futureTimer.C:
			bc.procFutureBlocks()
		case <-bc.quit:
			if bc.vmConfig.TxColl != nil {
				experiment.CloseConnection(bc.vmConfig.TxColl) // Close database connection
			}
			return
		}
	}
}

// BadBlocks returns a list of the last 'bad blocks' that the client has seen on the network
func (bc *BlockChain) BadBlocks() []*types.Block {
	blocks := make([]*types.Block, 0, bc.badBlocks.Len())
	for _, hash := range bc.badBlocks.Keys() {
		if blk, exist := bc.badBlocks.Peek(hash); exist {
			block := blk.(*types.Block)
			blocks = append(blocks, block)
		}
	}
	return blocks
}

// addBadBlock adds a bad block to the bad-block LRU cache
func (bc *BlockChain) addBadBlock(block *types.Block) {
	bc.badBlocks.Add(block.Hash(), block)
}

// reportBlock logs a bad block error.
func (bc *BlockChain) reportBlock(block *types.Block, receipts types.Receipts, err error) {
	bc.addBadBlock(block)

	var receiptString string
	for i, receipt := range receipts {
		receiptString += fmt.Sprintf("\t %d: cumulative: %v gas: %v contract: %v status: %v tx: %v logs: %v bloom: %x state: %x\n",
			i, receipt.CumulativeGasUsed, receipt.GasUsed, receipt.ContractAddress.Hex(),
			receipt.Status, receipt.TxHash.Hex(), receipt.Logs, receipt.Bloom, receipt.PostState)
	}
	log.Error(fmt.Sprintf(`
########## BAD BLOCK #########
Chain config: %v

Number: %v
Hash: 0x%x
%v

ErrorMsg: %v
##############################
`, bc.chainConfig, block.Number(), block.Hash(), receiptString, err))
}

// InsertHeaderChain attempts to insert the given header chain in to the local
// chain, possibly creating a reorg. If an error is returned, it will return the
// index number of the failing header as well an error describing what went wrong.
//
// The verify parameter can be used to fine tune whether nonce verification
// should be done or not. The reason behind the optional check is because some
// of the header retrieval mechanisms already need to verify nonces, as well as
// because nonces can be verified sparsely, not needing to check each.
func (bc *BlockChain) InsertHeaderChain(chain []*types.Header, checkFreq int) (int, error) {
	start := time.Now()
	if i, err := bc.hc.ValidateHeaderChain(chain, checkFreq); err != nil {
		return i, err
	}

	// Make sure only one thread manipulates the chain at once
	bc.chainmu.Lock()
	defer bc.chainmu.Unlock()

	bc.wg.Add(1)
	defer bc.wg.Done()

	whFunc := func(header *types.Header) error {
		_, err := bc.hc.WriteHeader(header)
		return err
	}
	return bc.hc.InsertHeaderChain(chain, whFunc, start)
}

// CurrentHeader retrieves the current head header of the canonical chain. The
// header is retrieved from the HeaderChain's internal cache.
func (bc *BlockChain) CurrentHeader() *types.Header {
	return bc.hc.CurrentHeader()
}

// GetTd retrieves a block's total difficulty in the canonical chain from the
// database by hash and number, caching it if found.
func (bc *BlockChain) GetTd(hash common.Hash, number uint64) *big.Int {
	return bc.hc.GetTd(hash, number)
}

// GetTdByHash retrieves a block's total difficulty in the canonical chain from the
// database by hash, caching it if found.
func (bc *BlockChain) GetTdByHash(hash common.Hash) *big.Int {
	return bc.hc.GetTdByHash(hash)
}

// GetHeader retrieves a block header from the database by hash and number,
// caching it if found.
func (bc *BlockChain) GetHeader(hash common.Hash, number uint64) *types.Header {
	return bc.hc.GetHeader(hash, number)
}

// GetHeaderByHash retrieves a block header from the database by hash, caching it if
// found.
func (bc *BlockChain) GetHeaderByHash(hash common.Hash) *types.Header {
	return bc.hc.GetHeaderByHash(hash)
}

// HasHeader checks if a block header is present in the database or not, caching
// it if present.
func (bc *BlockChain) HasHeader(hash common.Hash, number uint64) bool {
	return bc.hc.HasHeader(hash, number)
}

// GetBlockHashesFromHash retrieves a number of block hashes starting at a given
// hash, fetching towards the genesis block.
func (bc *BlockChain) GetBlockHashesFromHash(hash common.Hash, max uint64) []common.Hash {
	return bc.hc.GetBlockHashesFromHash(hash, max)
}

// GetAncestor retrieves the Nth ancestor of a given block. It assumes that either the given block or
// a close ancestor of it is canonical. maxNonCanonical points to a downwards counter limiting the
// number of blocks to be individually checked before we reach the canonical chain.
//
// Note: ancestor == 0 returns the same block, 1 returns its parent and so on.
func (bc *BlockChain) GetAncestor(hash common.Hash, number, ancestor uint64, maxNonCanonical *uint64) (common.Hash, uint64) {
	bc.chainmu.RLock()
	defer bc.chainmu.RUnlock()

	return bc.hc.GetAncestor(hash, number, ancestor, maxNonCanonical)
}

// GetHeaderByNumber retrieves a block header from the database by number,
// caching it (associated with its hash) if found.
func (bc *BlockChain) GetHeaderByNumber(number uint64) *types.Header {
	return bc.hc.GetHeaderByNumber(number)
}

// GetTransactionLookup retrieves the lookup associate with the given transaction
// hash from the cache or database.
func (bc *BlockChain) GetTransactionLookup(hash common.Hash) *rawdb.LegacyTxLookupEntry {
	// Short circuit if the txlookup already in the cache, retrieve otherwise
	if lookup, exist := bc.txLookupCache.Get(hash); exist {
		return lookup.(*rawdb.LegacyTxLookupEntry)
	}
	tx, blockHash, blockNumber, txIndex := rawdb.ReadTransaction(bc.db, hash)
	if tx == nil {
		return nil
	}
	lookup := &rawdb.LegacyTxLookupEntry{BlockHash: blockHash, BlockIndex: blockNumber, Index: txIndex}
	bc.txLookupCache.Add(hash, lookup)
	return lookup
}

// Config retrieves the chain's fork configuration.
func (bc *BlockChain) Config() *params.ChainConfig { return bc.chainConfig }

// Engine retrieves the blockchain's consensus engine.
func (bc *BlockChain) Engine() consensus.Engine { return bc.engine }

// SubscribeRemovedLogsEvent registers a subscription of RemovedLogsEvent.
func (bc *BlockChain) SubscribeRemovedLogsEvent(ch chan<- RemovedLogsEvent) event.Subscription {
	return bc.scope.Track(bc.rmLogsFeed.Subscribe(ch))
}

// SubscribeChainEvent registers a subscription of ChainEvent.
func (bc *BlockChain) SubscribeChainEvent(ch chan<- ChainEvent) event.Subscription {
	return bc.scope.Track(bc.chainFeed.Subscribe(ch))
}

// SubscribeChainHeadEvent registers a subscription of ChainHeadEvent.
func (bc *BlockChain) SubscribeChainHeadEvent(ch chan<- ChainHeadEvent) event.Subscription {
	return bc.scope.Track(bc.chainHeadFeed.Subscribe(ch))
}

// SubscribeChainSideEvent registers a subscription of ChainSideEvent.
func (bc *BlockChain) SubscribeChainSideEvent(ch chan<- ChainSideEvent) event.Subscription {
	return bc.scope.Track(bc.chainSideFeed.Subscribe(ch))
}

// SubscribeLogsEvent registers a subscription of []*types.Log.
func (bc *BlockChain) SubscribeLogsEvent(ch chan<- []*types.Log) event.Subscription {
	return bc.scope.Track(bc.logsFeed.Subscribe(ch))
}

// SubscribeBlockProcessingEvent registers a subscription of bool where true means
// block processing has started while false means it has stopped.
func (bc *BlockChain) SubscribeBlockProcessingEvent(ch chan<- bool) event.Subscription {
	return bc.scope.Track(bc.blockProcFeed.Subscribe(ch))
}<|MERGE_RESOLUTION|>--- conflicted
+++ resolved
@@ -75,7 +75,6 @@
 )
 
 const (
-<<<<<<< HEAD
 	bodyCacheLimit      = 256
 	blockCacheLimit     = 256
 	receiptsCacheLimit  = 32
@@ -84,15 +83,6 @@
 	maxTimeFutureBlocks = 30
 	badBlockLimit       = 10
 	TriesInMemory       = 128
-=======
-	bodyCacheLimit      = 256 // origin 256
-	blockCacheLimit     = 256 // origin 256
-	receiptsCacheLimit  = 32  // origin 32
-	maxFutureBlocks     = 256 // origin 256
-	maxTimeFutureBlocks = 30
-	badBlockLimit       = 10
-	triesInMemory       = 128 // origin 128
->>>>>>> d02f8b37
 
 	// BlockChainVersion ensures that an incompatible database forces a resync from scratch.
 	//
