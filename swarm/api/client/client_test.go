--- conflicted
+++ resolved
@@ -416,11 +416,7 @@
 	// upload data to bzz:// and retrieve the content-addressed manifest hash, hex-encoded.
 	manifestAddressHex, err := swarmClient.Upload(f, "", false)
 	if err != nil {
-<<<<<<< HEAD
-		t.Fatalf("ErrorMsg uploading raw test data: %s", err)
-=======
 		t.Fatalf("Error creating manifest: %s", err)
->>>>>>> 24d727b6
 	}
 
 	// convert the hex-encoded manifest hash to a 32-byte slice
@@ -436,18 +432,12 @@
 	// Build a feed request to update data
 	request := feed.NewFirstRequest(topic)
 
-<<<<<<< HEAD
-	createRequest.SetData(mh)
-	if err := createRequest.Sign(signer); err != nil {
-		t.Fatalf("ErrorMsg signing update: %s", err)
-=======
 	// Put the 32-byte address of the manifest into the feed update
 	request.SetData(manifestAddress)
 
 	// Sign the update
 	if err := request.Sign(signer); err != nil {
 		t.Fatalf("Error signing update: %s", err)
->>>>>>> 24d727b6
 	}
 
 	// Publish the update and at the same time request a **feed manifest** to be created
