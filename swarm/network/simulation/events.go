// Copyright 2018 The go-ethereum Authors
// This file is part of the go-ethereum library.
//
// The go-ethereum library is free software: you can redistribute it and/or modify
// it under the terms of the GNU Lesser General Public License as published by
// the Free Software Foundation, either version 3 of the License, or
// (at your option) any later version.
//
// The go-ethereum library is distributed in the hope that it will be useful,
// but WITHOUT ANY WARRANTY; without even the implied warranty of
// MERCHANTABILITY or FITNESS FOR A PARTICULAR PURPOSE. See the
// GNU Lesser General Public License for more details.
//
// You should have received a copy of the GNU Lesser General Public License
// along with the go-ethereum library. If not, see <http://www.gnu.org/licenses/>.

package simulation

import (
	"context"
	"sync"

	"github.com/ethereum/go-ethereum/p2p/enode"
	"github.com/ethereum/go-ethereum/p2p/simulations"
)

// PeerEvent is the type of the channel returned by Simulation.PeerEvents.
type PeerEvent struct {
	// NodeID is the ID of node that the event is caught on.
	NodeID enode.ID
	// PeerID is the ID of the peer node that the event is caught on.
	PeerID enode.ID
	// Event is the event that is caught.
<<<<<<< HEAD
	Event *p2p.PeerEvent
	// ErrorMsg is the error that may have happened during event watching.
=======
	Event *simulations.Event
	// Error is the error that may have happened during event watching.
>>>>>>> 24d727b6
	Error error
}

// PeerEventsFilter defines a filter on PeerEvents to exclude messages with
// defined properties. Use PeerEventsFilter methods to set required options.
type PeerEventsFilter struct {
	eventType simulations.EventType

	connUp *bool

	msgReceive *bool
	protocol   *string
	msgCode    *uint64
}

// NewPeerEventsFilter returns a new PeerEventsFilter instance.
func NewPeerEventsFilter() *PeerEventsFilter {
	return &PeerEventsFilter{}
}

// Connect sets the filter to events when two nodes connect.
func (f *PeerEventsFilter) Connect() *PeerEventsFilter {
	f.eventType = simulations.EventTypeConn
	b := true
	f.connUp = &b
	return f
}

// Drop sets the filter to events when two nodes disconnect.
func (f *PeerEventsFilter) Drop() *PeerEventsFilter {
	f.eventType = simulations.EventTypeConn
	b := false
	f.connUp = &b
	return f
}

// ReceivedMessages sets the filter to only messages that are received.
func (f *PeerEventsFilter) ReceivedMessages() *PeerEventsFilter {
	f.eventType = simulations.EventTypeMsg
	b := true
	f.msgReceive = &b
	return f
}

// SentMessages sets the filter to only messages that are sent.
func (f *PeerEventsFilter) SentMessages() *PeerEventsFilter {
	f.eventType = simulations.EventTypeMsg
	b := false
	f.msgReceive = &b
	return f
}

// Protocol sets the filter to only one message protocol.
func (f *PeerEventsFilter) Protocol(p string) *PeerEventsFilter {
	f.eventType = simulations.EventTypeMsg
	f.protocol = &p
	return f
}

// MsgCode sets the filter to only one msg code.
func (f *PeerEventsFilter) MsgCode(c uint64) *PeerEventsFilter {
	f.eventType = simulations.EventTypeMsg
	f.msgCode = &c
	return f
}

// PeerEvents returns a channel of events that are captured by admin peerEvents
// subscription nodes with provided NodeIDs. Additional filters can be set to ignore
// events that are not relevant.
func (s *Simulation) PeerEvents(ctx context.Context, ids []enode.ID, filters ...*PeerEventsFilter) <-chan PeerEvent {
	eventC := make(chan PeerEvent)

	// wait group to make sure all subscriptions to admin peerEvents are established
	// before this function returns.
	var subsWG sync.WaitGroup
	for _, id := range ids {
		s.shutdownWG.Add(1)
		subsWG.Add(1)
		go func(id enode.ID) {
			defer s.shutdownWG.Done()

			events := make(chan *simulations.Event)
			sub := s.Net.Events().Subscribe(events)
			defer sub.Unsubscribe()

			subsWG.Done()

			for {
				select {
				case <-ctx.Done():
					if err := ctx.Err(); err != nil {
						select {
						case eventC <- PeerEvent{NodeID: id, Error: err}:
						case <-s.Done():
						}
					}
					return
				case <-s.Done():
					return
				case e := <-events:
					// ignore control events
					if e.Control {
						continue
					}
					match := len(filters) == 0 // if there are no filters match all events
					for _, f := range filters {
						if f.eventType == simulations.EventTypeConn && e.Conn != nil {
							if *f.connUp != e.Conn.Up {
								continue
							}
							// all connection filter parameters matched, break the loop
							match = true
							break
						}
						if f.eventType == simulations.EventTypeMsg && e.Msg != nil {
							if f.msgReceive != nil && *f.msgReceive != e.Msg.Received {
								continue
							}
							if f.protocol != nil && *f.protocol != e.Msg.Protocol {
								continue
							}
							if f.msgCode != nil && *f.msgCode != e.Msg.Code {
								continue
							}
							// all message filter parameters matched, break the loop
							match = true
							break
						}
					}
					var peerID enode.ID
					switch e.Type {
					case simulations.EventTypeConn:
						peerID = e.Conn.One
						if peerID == id {
							peerID = e.Conn.Other
						}
					case simulations.EventTypeMsg:
						peerID = e.Msg.One
						if peerID == id {
							peerID = e.Msg.Other
						}
					}
					if match {
						select {
						case eventC <- PeerEvent{NodeID: id, PeerID: peerID, Event: e}:
						case <-ctx.Done():
							if err := ctx.Err(); err != nil {
								select {
								case eventC <- PeerEvent{NodeID: id, PeerID: peerID, Error: err}:
								case <-s.Done():
								}
							}
							return
						case <-s.Done():
							return
						}
					}
				case err := <-sub.Err():
					if err != nil {
						select {
						case eventC <- PeerEvent{NodeID: id, Error: err}:
						case <-ctx.Done():
							if err := ctx.Err(); err != nil {
								select {
								case eventC <- PeerEvent{NodeID: id, Error: err}:
								case <-s.Done():
								}
							}
							return
						case <-s.Done():
							return
						}
					}
				}
			}
		}(id)
	}

	// wait all subscriptions
	subsWG.Wait()
	return eventC
}<|MERGE_RESOLUTION|>--- conflicted
+++ resolved
@@ -31,13 +31,8 @@
 	// PeerID is the ID of the peer node that the event is caught on.
 	PeerID enode.ID
 	// Event is the event that is caught.
-<<<<<<< HEAD
-	Event *p2p.PeerEvent
-	// ErrorMsg is the error that may have happened during event watching.
-=======
 	Event *simulations.Event
 	// Error is the error that may have happened during event watching.
->>>>>>> 24d727b6
 	Error error
 }
 
