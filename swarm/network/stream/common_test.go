// Copyright 2018 The go-ethereum Authors
// This file is part of the go-ethereum library.
//
// The go-ethereum library is free software: you can redistribute it and/or modify
// it under the terms of the GNU Lesser General Public License as published by
// the Free Software Foundation, either version 3 of the License, or
// (at your option) any later version.
//
// The go-ethereum library is distributed in the hope that it will be useful,
// but WITHOUT ANY WARRANTY; without even the implied warranty of
// MERCHANTABILITY or FITNESS FOR A PARTICULAR PURPOSE. See the
// GNU Lesser General Public License for more details.
//
// You should have received a copy of the GNU Lesser General Public License
// along with the go-ethereum library. If not, see <http://www.gnu.org/licenses/>.

package stream

import (
	"context"
	"errors"
	"flag"
	"fmt"
	"io"
	"io/ioutil"
	"math/rand"
	"os"
	"strings"
	"sync/atomic"
	"testing"
	"time"

	"github.com/ethereum/go-ethereum/log"
	"github.com/ethereum/go-ethereum/p2p/enode"
	p2ptest "github.com/ethereum/go-ethereum/p2p/testing"
	"github.com/ethereum/go-ethereum/swarm/network"
	"github.com/ethereum/go-ethereum/swarm/network/simulation"
	"github.com/ethereum/go-ethereum/swarm/pot"
	"github.com/ethereum/go-ethereum/swarm/state"
	"github.com/ethereum/go-ethereum/swarm/storage"
	"github.com/ethereum/go-ethereum/swarm/testutil"
	colorable "github.com/mattn/go-colorable"
)

var (
	loglevel     = flag.Int("loglevel", 2, "verbosity of logs")
	nodes        = flag.Int("nodes", 0, "number of nodes")
	chunks       = flag.Int("chunks", 0, "number of chunks")
	useMockStore = flag.Bool("mockstore", false, "disabled mock store (default: enabled)")
	longrunning  = flag.Bool("longrunning", false, "do run long-running tests")

	bucketKeyDB        = simulation.BucketKey("db")
	bucketKeyStore     = simulation.BucketKey("store")
	bucketKeyFileStore = simulation.BucketKey("filestore")
	bucketKeyNetStore  = simulation.BucketKey("netstore")
	bucketKeyDelivery  = simulation.BucketKey("delivery")
	bucketKeyRegistry  = simulation.BucketKey("registry")

	chunkSize = 4096
	pof       = pot.DefaultPof(256)
)

func init() {
	flag.Parse()
	rand.Seed(time.Now().UnixNano())

	log.PrintOrigins(true)
	log.Root().SetHandler(log.LvlFilterHandler(log.Lvl(*loglevel), log.StreamHandler(colorable.NewColorableStderr(), log.TerminalFormat(true))))
}

<<<<<<< HEAD
func createGlobalStore() (string, *mockdb.GlobalStore, error) {
	var globalStore *mockdb.GlobalStore
	globalStoreDir, err := ioutil.TempDir("", "global.store")
	if err != nil {
		log.Error("ErrorMsg initiating global store temp directory!", "err", err)
		return "", nil, err
	}
	globalStore, err = mockdb.NewGlobalStore(globalStoreDir)
	if err != nil {
		log.Error("ErrorMsg initiating global store!", "err", err)
		return "", nil, err
	}
	return globalStoreDir, globalStore, nil
}

=======
>>>>>>> 24d727b6
func newStreamerTester(t *testing.T, registryOptions *RegistryOptions) (*p2ptest.ProtocolTester, *Registry, *storage.LocalStore, func(), error) {
	// setup
	addr := network.RandomAddr() // tested peers peer address
	to := network.NewKademlia(addr.OAddr, network.NewKadParams())

	// temp datadir
	datadir, err := ioutil.TempDir("", "streamer")
	if err != nil {
		return nil, nil, nil, func() {}, err
	}
	removeDataDir := func() {
		os.RemoveAll(datadir)
	}

	params := storage.NewDefaultLocalStoreParams()
	params.Init(datadir)
	params.BaseKey = addr.Over()

	localStore, err := storage.NewTestLocalStoreForAddr(params)
	if err != nil {
		return nil, nil, nil, removeDataDir, err
	}

	netStore, err := storage.NewNetStore(localStore, nil)
	if err != nil {
		return nil, nil, nil, removeDataDir, err
	}

	delivery := NewDelivery(to, netStore)
	netStore.NewNetFetcherFunc = network.NewFetcherFactory(delivery.RequestFromPeers, true).New
	streamer := NewRegistry(addr.ID(), delivery, netStore, state.NewInmemoryStore(), registryOptions, nil)
	teardown := func() {
		streamer.Close()
		removeDataDir()
	}
	protocolTester := p2ptest.NewProtocolTester(t, addr.ID(), 1, streamer.runProtocol)

	err = waitForPeers(streamer, 1*time.Second, 1)
	if err != nil {
		return nil, nil, nil, nil, errors.New("timeout: peer is not created")
	}

	return protocolTester, streamer, localStore, teardown, nil
}

func waitForPeers(streamer *Registry, timeout time.Duration, expectedPeers int) error {
	ticker := time.NewTicker(10 * time.Millisecond)
	timeoutTimer := time.NewTimer(timeout)
	for {
		select {
		case <-ticker.C:
			if streamer.peersCount() >= expectedPeers {
				return nil
			}
		case <-timeoutTimer.C:
			return errors.New("timeout")
		}
	}
}

type roundRobinStore struct {
	index  uint32
	stores []storage.ChunkStore
}

func newRoundRobinStore(stores ...storage.ChunkStore) *roundRobinStore {
	return &roundRobinStore{
		stores: stores,
	}
}

func (rrs *roundRobinStore) Get(ctx context.Context, addr storage.Address) (storage.Chunk, error) {
	return nil, errors.New("get not well defined on round robin store")
}

func (rrs *roundRobinStore) Put(ctx context.Context, chunk storage.Chunk) error {
	i := atomic.AddUint32(&rrs.index, 1)
	idx := int(i) % len(rrs.stores)
	return rrs.stores[idx].Put(ctx, chunk)
}

func (rrs *roundRobinStore) Close() {
	for _, store := range rrs.stores {
		store.Close()
	}
}

func readAll(fileStore *storage.FileStore, hash []byte) (int64, error) {
	r, _ := fileStore.Retrieve(context.TODO(), hash)
	buf := make([]byte, 1024)
	var n int
	var total int64
	var err error
	for (total == 0 || n > 0) && err == nil {
		n, err = r.ReadAt(buf, total)
		total += int64(n)
	}
	if err != nil && err != io.EOF {
		return total, err
	}
	return total, nil
}

func uploadFilesToNodes(sim *simulation.Simulation) ([]storage.Address, []string, error) {
	nodes := sim.UpNodeIDs()
	nodeCnt := len(nodes)
	log.Debug(fmt.Sprintf("Uploading %d files to nodes", nodeCnt))
	//array holding generated files
	rfiles := make([]string, nodeCnt)
	//array holding the root hashes of the files
	rootAddrs := make([]storage.Address, nodeCnt)

	var err error
	//for every node, generate a file and upload
	for i, id := range nodes {
		item, ok := sim.NodeItem(id, bucketKeyFileStore)
		if !ok {
			return nil, nil, fmt.Errorf("ErrorMsg accessing localstore")
		}
		fileStore := item.(*storage.FileStore)
		//generate a file
		rfiles[i], err = generateRandomFile()
		if err != nil {
			return nil, nil, err
		}
		//store it (upload it) on the FileStore
		ctx := context.TODO()
		rk, wait, err := fileStore.Store(ctx, strings.NewReader(rfiles[i]), int64(len(rfiles[i])), false)
		log.Debug("Uploaded random string file to node")
		if err != nil {
			return nil, nil, err
		}
		err = wait(ctx)
		if err != nil {
			return nil, nil, err
		}
		rootAddrs[i] = rk
	}
	return rootAddrs, rfiles, nil
}

//generate a random file (string)
func generateRandomFile() (string, error) {
	//generate a random file size between minFileSize and maxFileSize
	fileSize := rand.Intn(maxFileSize-minFileSize) + minFileSize
	log.Debug(fmt.Sprintf("Generated file with filesize %d kB", fileSize))
<<<<<<< HEAD
	b := make([]byte, fileSize*1024)
	_, err := crand.Read(b)
	if err != nil {
		log.Error("ErrorMsg generating random file.", "err", err)
		return "", err
	}
=======
	b := testutil.RandomBytes(1, fileSize*1024)
>>>>>>> 24d727b6
	return string(b), nil
}

//create a local store for the given node
func createTestLocalStorageForID(id enode.ID, addr *network.BzzAddr) (storage.ChunkStore, string, error) {
	var datadir string
	var err error
	datadir, err = ioutil.TempDir("", fmt.Sprintf("syncer-test-%s", id.TerminalString()))
	if err != nil {
		return nil, "", err
	}
	var store storage.ChunkStore
	params := storage.NewDefaultLocalStoreParams()
	params.ChunkDbPath = datadir
	params.BaseKey = addr.Over()
	store, err = storage.NewTestLocalStoreForAddr(params)
	if err != nil {
		os.RemoveAll(datadir)
		return nil, "", err
	}
	return store, datadir, nil
}<|MERGE_RESOLUTION|>--- conflicted
+++ resolved
@@ -39,7 +39,7 @@
 	"github.com/ethereum/go-ethereum/swarm/state"
 	"github.com/ethereum/go-ethereum/swarm/storage"
 	"github.com/ethereum/go-ethereum/swarm/testutil"
-	colorable "github.com/mattn/go-colorable"
+	"github.com/mattn/go-colorable"
 )
 
 var (
@@ -68,24 +68,6 @@
 	log.Root().SetHandler(log.LvlFilterHandler(log.Lvl(*loglevel), log.StreamHandler(colorable.NewColorableStderr(), log.TerminalFormat(true))))
 }
 
-<<<<<<< HEAD
-func createGlobalStore() (string, *mockdb.GlobalStore, error) {
-	var globalStore *mockdb.GlobalStore
-	globalStoreDir, err := ioutil.TempDir("", "global.store")
-	if err != nil {
-		log.Error("ErrorMsg initiating global store temp directory!", "err", err)
-		return "", nil, err
-	}
-	globalStore, err = mockdb.NewGlobalStore(globalStoreDir)
-	if err != nil {
-		log.Error("ErrorMsg initiating global store!", "err", err)
-		return "", nil, err
-	}
-	return globalStoreDir, globalStore, nil
-}
-
-=======
->>>>>>> 24d727b6
 func newStreamerTester(t *testing.T, registryOptions *RegistryOptions) (*p2ptest.ProtocolTester, *Registry, *storage.LocalStore, func(), error) {
 	// setup
 	addr := network.RandomAddr() // tested peers peer address
@@ -232,16 +214,7 @@
 	//generate a random file size between minFileSize and maxFileSize
 	fileSize := rand.Intn(maxFileSize-minFileSize) + minFileSize
 	log.Debug(fmt.Sprintf("Generated file with filesize %d kB", fileSize))
-<<<<<<< HEAD
-	b := make([]byte, fileSize*1024)
-	_, err := crand.Read(b)
-	if err != nil {
-		log.Error("ErrorMsg generating random file.", "err", err)
-		return "", err
-	}
-=======
 	b := testutil.RandomBytes(1, fileSize*1024)
->>>>>>> 24d727b6
 	return string(b), nil
 }
 
