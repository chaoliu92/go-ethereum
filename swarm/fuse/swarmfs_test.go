// Copyright 2018 The go-ethereum Authors
// This file is part of the go-ethereum library.
//
// The go-ethereum library is free software: you can redistribute it and/or modify
// it under the terms of the GNU Lesser General Public License as published by
// the Free Software Foundation, either version 3 of the License, or
// (at your option) any later version.
//
// The go-ethereum library is distributed in the hope that it will be useful,
// but WITHOUT ANY WARRANTY; without even the implied warranty of
// MERCHANTABILITY or FITNESS FOR A PARTICULAR PURPOSE. See the
// GNU Lesser General Public License for more details.
//
// You should have received a copy of the GNU Lesser General Public License
// along with the go-ethereum library. If not, see <http://www.gnu.org/licenses/>.

// +build linux darwin freebsd

package fuse

import (
	"bytes"
	"flag"
	"fmt"
	"io"
	"io/ioutil"
	"math/rand"
	"os"
	"path/filepath"
	"testing"

	"github.com/ethereum/go-ethereum/log"
	"github.com/ethereum/go-ethereum/swarm/api"
	"github.com/ethereum/go-ethereum/swarm/storage"
	"github.com/ethereum/go-ethereum/swarm/testutil"
	colorable "github.com/mattn/go-colorable"
)

var (
	loglevel    = flag.Int("loglevel", 4, "verbosity of logs")
	rawlog      = flag.Bool("rawlog", false, "turn off terminal formatting in logs")
	longrunning = flag.Bool("longrunning", false, "do run long-running tests")
)

func init() {
	flag.Parse()
	log.PrintOrigins(true)
	log.Root().SetHandler(log.LvlFilterHandler(log.Lvl(*loglevel), log.StreamHandler(colorable.NewColorableStderr(), log.TerminalFormat(!*rawlog))))
}

type fileInfo struct {
	perm     uint64
	uid      int
	gid      int
	contents []byte
}

//create files from the map of name and content provided and upload them to swarm via api
func createTestFilesAndUploadToSwarm(t *testing.T, api *api.API, files map[string]fileInfo, uploadDir string, toEncrypt bool) string {

	//iterate the map
	for fname, finfo := range files {
		actualPath := filepath.Join(uploadDir, fname)
		filePath := filepath.Dir(actualPath)

		//create directory
		err := os.MkdirAll(filePath, 0777)
		if err != nil {
			t.Fatalf("ErrorMsg creating directory '%v' : %v", filePath, err)
		}

		//create file
		fd, err1 := os.OpenFile(actualPath, os.O_RDWR|os.O_CREATE, os.FileMode(finfo.perm))
		if err1 != nil {
			t.Fatalf("ErrorMsg creating file %v: %v", actualPath, err1)
		}

		//write content to file
		_, err = fd.Write(finfo.contents)
		if err != nil {
			t.Fatalf("ErrorMsg writing to file '%v' : %v", filePath, err)
		}
		/*
				Note @holisticode: It's not clear why the Chown command was added to the test suite.
				Some files are initialized with different permissions in the individual test,
				resulting in errors on Chown which were not checked.
			  After adding the checks tests would fail.

				What's then the reason to have this check in the first place?
				Disabling for now

			  err = fd.Chown(finfo.uid, finfo.gid)
			  if err != nil {
			    t.Fatalf("ErrorMsg chown file '%v' : %v", filePath, err)
				}
		*/
		err = fd.Chmod(os.FileMode(finfo.perm))
		if err != nil {
			t.Fatalf("ErrorMsg chmod file '%v' : %v", filePath, err)
		}
		err = fd.Sync()
		if err != nil {
			t.Fatalf("ErrorMsg sync file '%v' : %v", filePath, err)
		}
		err = fd.Close()
		if err != nil {
			t.Fatalf("ErrorMsg closing file '%v' : %v", filePath, err)
		}
	}

	//upload directory to swarm and return hash
	bzzhash, err := Upload(uploadDir, "", api, toEncrypt)
	if err != nil {
		t.Fatalf("ErrorMsg uploading directory %v: %vm encryption: %v", uploadDir, err, toEncrypt)
	}

	return bzzhash
}

//mount a swarm hash as a directory on files system via FUSE
func mountDir(t *testing.T, api *api.API, files map[string]fileInfo, bzzHash string, mountDir string) *SwarmFS {
	swarmfs := NewSwarmFS(api)
	_, err := swarmfs.Mount(bzzHash, mountDir)
	if isFUSEUnsupportedError(err) {
		t.Skip("FUSE not supported:", err)
	} else if err != nil {
		t.Fatalf("ErrorMsg mounting hash %v: %v", bzzHash, err)
	}

	//check directory is mounted
	found := false
	mi := swarmfs.Listmounts()
	for _, minfo := range mi {
		minfo.lock.RLock()
		if minfo.MountPoint == mountDir {
			if minfo.StartManifest != bzzHash ||
				minfo.LatestManifest != bzzHash ||
				minfo.fuseConnection == nil {
				minfo.lock.RUnlock()
				t.Fatalf("ErrorMsg mounting: exp(%s): act(%s)", bzzHash, minfo.StartManifest)
			}
			found = true
		}
		minfo.lock.RUnlock()
	}

	// Test listMounts
	if !found {
		t.Fatalf("ErrorMsg getting mounts information for %v: %v", mountDir, err)
	}

	// Check if file and their attributes are as expected
	compareGeneratedFileWithFileInMount(t, files, mountDir)

	return swarmfs
}

// Check if file and their attributes are as expected
func compareGeneratedFileWithFileInMount(t *testing.T, files map[string]fileInfo, mountDir string) {
	err := filepath.Walk(mountDir, func(path string, f os.FileInfo, err error) error {
		if f.IsDir() {
			return nil
		}
		fname := path[len(mountDir)+1:]
		if _, ok := files[fname]; !ok {
			t.Fatalf(" file %v present in mount dir and is not expected", fname)
		}
		return nil
	})
	if err != nil {
		t.Fatalf("ErrorMsg walking dir %v", mountDir)
	}

	for fname, finfo := range files {
		destinationFile := filepath.Join(mountDir, fname)

		dfinfo, err := os.Stat(destinationFile)
		if err != nil {
			t.Fatalf("Destination file %v missing in mount: %v", fname, err)
		}

		if int64(len(finfo.contents)) != dfinfo.Size() {
			t.Fatalf("file %v Size mismatch  source (%v) vs destination(%v)", fname, int64(len(finfo.contents)), dfinfo.Size())
		}

		if dfinfo.Mode().Perm().String() != "-rwx------" {
			t.Fatalf("file %v Permission mismatch source (-rwx------) vs destination(%v)", fname, dfinfo.Mode().Perm())
		}

		fileContents, err := ioutil.ReadFile(filepath.Join(mountDir, fname))
		if err != nil {
			t.Fatalf("Could not readfile %v : %v", fname, err)
		}
		if !bytes.Equal(fileContents, finfo.contents) {
			t.Fatalf("File %v contents mismatch: %v , %v", fname, fileContents, finfo.contents)
		}
		// TODO: check uid and gid
	}
}

//check mounted file with provided content
func checkFile(t *testing.T, testMountDir, fname string, contents []byte) {
	destinationFile := filepath.Join(testMountDir, fname)
	dfinfo, err1 := os.Stat(destinationFile)
	if err1 != nil {
		t.Fatalf("Could not stat file %v", destinationFile)
	}
	if dfinfo.Size() != int64(len(contents)) {
		t.Fatalf("Mismatch in size  actual(%v) vs expected(%v)", dfinfo.Size(), int64(len(contents)))
	}

	fd, err2 := os.OpenFile(destinationFile, os.O_RDONLY, os.FileMode(0665))
	if err2 != nil {
		t.Fatalf("Could not open file %v", destinationFile)
	}
	newcontent := make([]byte, len(contents))
	_, err := fd.Read(newcontent)
	if err != nil {
		t.Fatalf("Could not read from file %v", err)
	}
	err = fd.Close()
	if err != nil {
		t.Fatalf("Could not close file %v", err)
	}

	if !bytes.Equal(contents, newcontent) {
		t.Fatalf("File content mismatch expected (%v): received (%v) ", contents, newcontent)
	}
}

func isDirEmpty(name string) bool {
	f, err := os.Open(name)
	if err != nil {
		return false
	}
	defer f.Close()

	_, err = f.Readdirnames(1)

	return err == io.EOF
}

type testAPI struct {
	api *api.API
}

type testData struct {
	testDir       string
	testUploadDir string
	testMountDir  string
	bzzHash       string
	files         map[string]fileInfo
	toEncrypt     bool
	swarmfs       *SwarmFS
}

//create the root dir of a test
func (ta *testAPI) initSubtest(name string) (*testData, error) {
	var err error
	d := &testData{}
	d.testDir, err = ioutil.TempDir(os.TempDir(), name)
	if err != nil {
		return nil, fmt.Errorf("Couldn't create test dir: %v", err)
	}
	return d, nil
}

//upload data and mount directory
func (ta *testAPI) uploadAndMount(dat *testData, t *testing.T) (*testData, error) {
	//create upload dir
	err := os.MkdirAll(dat.testUploadDir, 0777)
	if err != nil {
		return nil, fmt.Errorf("Couldn't create upload dir: %v", err)
	}
	//create mount dir
	err = os.MkdirAll(dat.testMountDir, 0777)
	if err != nil {
		return nil, fmt.Errorf("Couldn't create mount dir: %v", err)
	}
	//upload the file
	dat.bzzHash = createTestFilesAndUploadToSwarm(t, ta.api, dat.files, dat.testUploadDir, dat.toEncrypt)
	log.Debug("Created test files and uploaded to Swarm")
	//mount the directory
	dat.swarmfs = mountDir(t, ta.api, dat.files, dat.bzzHash, dat.testMountDir)
	log.Debug("Mounted swarm fs")
	return dat, nil
}

//add a directory to the test directory tree
func addDir(root string, name string) (string, error) {
	d := filepath.Join(root, name)
	err := os.MkdirAll(d, 0777)
	if err != nil {
		return "", fmt.Errorf("Couldn't create dir inside test dir: %v", err)
	}
	return d, nil
}

func (ta *testAPI) mountListAndUnmountEncrypted(t *testing.T) {
	log.Debug("Starting mountListAndUnmountEncrypted test")
	ta.mountListAndUnmount(t, true)
	log.Debug("Test mountListAndUnmountEncrypted terminated")
}

func (ta *testAPI) mountListAndUnmountNonEncrypted(t *testing.T) {
	log.Debug("Starting mountListAndUnmountNonEncrypted test")
	ta.mountListAndUnmount(t, false)
	log.Debug("Test mountListAndUnmountNonEncrypted terminated")
}

//mount a directory unmount and check the directory is empty afterwards
func (ta *testAPI) mountListAndUnmount(t *testing.T, toEncrypt bool) {
	dat, err := ta.initSubtest("mountListAndUnmount")
	if err != nil {
		t.Fatalf("Couldn't initialize subtest dirs: %v", err)
	}
	defer os.RemoveAll(dat.testDir)

	dat.toEncrypt = toEncrypt
	dat.testUploadDir = filepath.Join(dat.testDir, "testUploadDir")
	dat.testMountDir = filepath.Join(dat.testDir, "testMountDir")
	dat.files = make(map[string]fileInfo)

	dat.files["1.txt"] = fileInfo{0700, 333, 444, testutil.RandomBytes(1, 10)}
	dat.files["2.txt"] = fileInfo{0711, 333, 444, testutil.RandomBytes(2, 10)}
	dat.files["3.txt"] = fileInfo{0622, 333, 444, testutil.RandomBytes(3, 100)}
	dat.files["4.txt"] = fileInfo{0533, 333, 444, testutil.RandomBytes(4, 1024)}
	dat.files["5.txt"] = fileInfo{0544, 333, 444, testutil.RandomBytes(5, 10)}
	dat.files["6.txt"] = fileInfo{0555, 333, 444, testutil.RandomBytes(6, 10)}
	dat.files["7.txt"] = fileInfo{0666, 333, 444, testutil.RandomBytes(7, 10)}
	dat.files["8.txt"] = fileInfo{0777, 333, 333, testutil.RandomBytes(8, 10)}
	dat.files["11.txt"] = fileInfo{0777, 333, 444, testutil.RandomBytes(9, 10)}
	dat.files["111.txt"] = fileInfo{0777, 333, 444, testutil.RandomBytes(10, 10)}
	dat.files["two/2.txt"] = fileInfo{0777, 333, 444, testutil.RandomBytes(11, 10)}
	dat.files["two/2/2.txt"] = fileInfo{0777, 333, 444, testutil.RandomBytes(12, 10)}
	dat.files["two/2./2.txt"] = fileInfo{0777, 444, 444, testutil.RandomBytes(13, 10)}
	dat.files["twice/2.txt"] = fileInfo{0777, 444, 333, testutil.RandomBytes(14, 200)}
	dat.files["one/two/three/four/five/six/seven/eight/nine/10.txt"] = fileInfo{0777, 333, 444, testutil.RandomBytes(15, 10240)}
	dat.files["one/two/three/four/five/six/six"] = fileInfo{0777, 333, 444, testutil.RandomBytes(16, 10)}

	dat, err = ta.uploadAndMount(dat, t)
	if err != nil {
		t.Fatalf("ErrorMsg during upload of files to swarm / mount of swarm dir: %v", err)
	}
	defer dat.swarmfs.Stop()
	// Check unmount
	_, err = dat.swarmfs.Unmount(dat.testMountDir)
	if err != nil {
		t.Fatalf("could not unmount  %v", dat.bzzHash)
	}
	log.Debug("Unmount successful")
	if !isDirEmpty(dat.testMountDir) {
		t.Fatalf("unmount didnt work for %v", dat.testMountDir)
	}
	log.Debug("subtest terminated")
}

func (ta *testAPI) maxMountsEncrypted(t *testing.T) {
	log.Debug("Starting maxMountsEncrypted test")
	ta.runMaxMounts(t, true)
	log.Debug("Test maxMountsEncrypted terminated")
}

func (ta *testAPI) maxMountsNonEncrypted(t *testing.T) {
	log.Debug("Starting maxMountsNonEncrypted test")
	ta.runMaxMounts(t, false)
	log.Debug("Test maxMountsNonEncrypted terminated")
}

//mount several different directories until the maximum has been reached
func (ta *testAPI) runMaxMounts(t *testing.T, toEncrypt bool) {
	dat, err := ta.initSubtest("runMaxMounts")
	if err != nil {
		t.Fatalf("Couldn't initialize subtest dirs: %v", err)
	}
	defer os.RemoveAll(dat.testDir)

	dat.toEncrypt = toEncrypt
	dat.testUploadDir = filepath.Join(dat.testDir, "max-upload1")
	dat.testMountDir = filepath.Join(dat.testDir, "max-mount1")
	dat.files = make(map[string]fileInfo)
	dat.files["1.txt"] = fileInfo{0700, 333, 444, testutil.RandomBytes(1, 10)}

	dat, err = ta.uploadAndMount(dat, t)
	if err != nil {
		t.Fatalf("ErrorMsg during upload of files to swarm / mount of swarm dir: %v", err)
	}
	defer dat.swarmfs.Stop()

	dat.testUploadDir = filepath.Join(dat.testDir, "max-upload2")
	dat.testMountDir = filepath.Join(dat.testDir, "max-mount2")
	dat.files["2.txt"] = fileInfo{0700, 333, 444, testutil.RandomBytes(1, 10)}

	dat, err = ta.uploadAndMount(dat, t)
	if err != nil {
		t.Fatalf("ErrorMsg during upload of files to swarm / mount of swarm dir: %v", err)
	}

	dat.testUploadDir = filepath.Join(dat.testDir, "max-upload3")
	dat.testMountDir = filepath.Join(dat.testDir, "max-mount3")
	dat.files["3.txt"] = fileInfo{0700, 333, 444, testutil.RandomBytes(1, 10)}

	dat, err = ta.uploadAndMount(dat, t)
	if err != nil {
		t.Fatalf("ErrorMsg during upload of files to swarm / mount of swarm dir: %v", err)
	}

	dat.testUploadDir = filepath.Join(dat.testDir, "max-upload4")
	dat.testMountDir = filepath.Join(dat.testDir, "max-mount4")
	dat.files["4.txt"] = fileInfo{0700, 333, 444, testutil.RandomBytes(1, 10)}

	dat, err = ta.uploadAndMount(dat, t)
	if err != nil {
		t.Fatalf("ErrorMsg during upload of files to swarm / mount of swarm dir: %v", err)
	}

	dat.testUploadDir = filepath.Join(dat.testDir, "max-upload5")
	dat.testMountDir = filepath.Join(dat.testDir, "max-mount5")
	dat.files["5.txt"] = fileInfo{0700, 333, 444, testutil.RandomBytes(1, 10)}

	dat, err = ta.uploadAndMount(dat, t)
	if err != nil {
		t.Fatalf("ErrorMsg during upload of files to swarm / mount of swarm dir: %v", err)
	}

	//now try an additional mount, should fail due to max mounts reached
	testUploadDir6 := filepath.Join(dat.testDir, "max-upload6")
	err = os.MkdirAll(testUploadDir6, 0777)
	if err != nil {
		t.Fatalf("Couldn't create upload dir 6: %v", err)
	}
	dat.files["6.txt"] = fileInfo{0700, 333, 444, testutil.RandomBytes(1, 10)}
	testMountDir6 := filepath.Join(dat.testDir, "max-mount6")
	err = os.MkdirAll(testMountDir6, 0777)
	if err != nil {
		t.Fatalf("Couldn't create mount dir 5: %v", err)
	}
	bzzHash6 := createTestFilesAndUploadToSwarm(t, ta.api, dat.files, testUploadDir6, toEncrypt)
	log.Debug("Created test files and uploaded to swarm with uploadDir6")
	_, err = dat.swarmfs.Mount(bzzHash6, testMountDir6)
	if err == nil {
		t.Fatalf("Expected this mount to fail due to exceeding max number of allowed mounts, but succeeded. %v", bzzHash6)
	}
	log.Debug("Maximum mount reached, additional mount failed. Correct.")
}

func (ta *testAPI) remountEncrypted(t *testing.T) {
	log.Debug("Starting remountEncrypted test")
	ta.remount(t, true)
	log.Debug("Test remountEncrypted terminated")
}
func (ta *testAPI) remountNonEncrypted(t *testing.T) {
	log.Debug("Starting remountNonEncrypted test")
	ta.remount(t, false)
	log.Debug("Test remountNonEncrypted terminated")
}

//test remounting same hash second time and different hash in already mounted point
func (ta *testAPI) remount(t *testing.T, toEncrypt bool) {
	dat, err := ta.initSubtest("remount")
	if err != nil {
		t.Fatalf("Couldn't initialize subtest dirs: %v", err)
	}
	defer os.RemoveAll(dat.testDir)

	dat.toEncrypt = toEncrypt
	dat.testUploadDir = filepath.Join(dat.testDir, "remount-upload1")
	dat.testMountDir = filepath.Join(dat.testDir, "remount-mount1")
	dat.files = make(map[string]fileInfo)

	dat.files["1.txt"] = fileInfo{0700, 333, 444, testutil.RandomBytes(1, 10)}

	dat, err = ta.uploadAndMount(dat, t)
	if err != nil {
		t.Fatalf("ErrorMsg during upload of files to swarm / mount of swarm dir: %v", err)
	}
	defer dat.swarmfs.Stop()

	// try mounting the same hash second time
	testMountDir2, err2 := addDir(dat.testDir, "remount-mount2")
	if err2 != nil {
		t.Fatalf("ErrorMsg creating second mount dir: %v", err2)
	}
	_, err2 = dat.swarmfs.Mount(dat.bzzHash, testMountDir2)
	if err2 != nil {
		t.Fatalf("ErrorMsg mounting hash second time on different dir  %v", dat.bzzHash)
	}

	// mount a different hash in already mounted point
	dat.files["2.txt"] = fileInfo{0700, 333, 444, testutil.RandomBytes(1, 10)}
	testUploadDir2, err3 := addDir(dat.testDir, "remount-upload2")
	if err3 != nil {
		t.Fatalf("ErrorMsg creating second upload dir: %v", err3)
	}
	bzzHash2 := createTestFilesAndUploadToSwarm(t, ta.api, dat.files, testUploadDir2, toEncrypt)
	_, err = swarmfs.Mount(bzzHash2, dat.testMountDir)
	if err == nil {
		t.Fatalf("ErrorMsg mounting hash  %v", bzzHash2)
	}
	log.Debug("Mount on existing mount point failed. Correct.")

	// mount nonexistent hash
	failDir, err3 := addDir(dat.testDir, "remount-fail")
	if err3 != nil {
		t.Fatalf("ErrorMsg creating remount dir: %v", bzzHash2)
	}
	failHash := "0xfea11223344"
	_, err = swarmfs.Mount(failHash, failDir)
	if err == nil {
		t.Fatalf("Expected this mount to fail due to non existing hash. But succeeded %v", failHash)
	}
	log.Debug("Nonexistent hash hasn't been mounted. Correct.")
}

func (ta *testAPI) unmountEncrypted(t *testing.T) {
	log.Debug("Starting unmountEncrypted test")
	ta.unmount(t, true)
	log.Debug("Test unmountEncrypted terminated")
}

func (ta *testAPI) unmountNonEncrypted(t *testing.T) {
	log.Debug("Starting unmountNonEncrypted test")
	ta.unmount(t, false)
	log.Debug("Test unmountNonEncrypted terminated")
}

//mount then unmount and check that it has been unmounted
func (ta *testAPI) unmount(t *testing.T, toEncrypt bool) {
	dat, err := ta.initSubtest("unmount")
	if err != nil {
		t.Fatalf("Couldn't initialize subtest dirs: %v", err)
	}
	defer os.RemoveAll(dat.testDir)

	dat.toEncrypt = toEncrypt
	dat.testUploadDir = filepath.Join(dat.testDir, "ex-upload1")
	dat.testMountDir = filepath.Join(dat.testDir, "ex-mount1")
	dat.files = make(map[string]fileInfo)
	dat.files["1.txt"] = fileInfo{0700, 333, 444, testutil.RandomBytes(1, 10)}

	dat, err = ta.uploadAndMount(dat, t)
	if err != nil {
		t.Fatalf("ErrorMsg during upload of files to swarm / mount of swarm dir: %v", err)
	}
	defer dat.swarmfs.Stop()

	_, err = dat.swarmfs.Unmount(dat.testMountDir)
	if err != nil {
		t.Fatalf("could not unmount  %v", dat.bzzHash)
	}
	log.Debug("Unmounted Dir")

	mi := swarmfs.Listmounts()
	log.Debug("Going to list mounts")
	for _, minfo := range mi {
		log.Debug("Mount point in list: ", "point", minfo.MountPoint)
		if minfo.MountPoint == dat.testMountDir {
			t.Fatalf("mount state not cleaned up in unmount case %v", dat.testMountDir)
		}
	}
	log.Debug("subtest terminated")
}

func (ta *testAPI) unmountWhenResourceBusyEncrypted(t *testing.T) {
	log.Debug("Starting unmountWhenResourceBusyEncrypted test")
	ta.unmountWhenResourceBusy(t, true)
	log.Debug("Test unmountWhenResourceBusyEncrypted terminated")
}
func (ta *testAPI) unmountWhenResourceBusyNonEncrypted(t *testing.T) {
	log.Debug("Starting unmountWhenResourceBusyNonEncrypted test")
	ta.unmountWhenResourceBusy(t, false)
	log.Debug("Test unmountWhenResourceBusyNonEncrypted terminated")
}

//unmount while a resource is busy; should fail
func (ta *testAPI) unmountWhenResourceBusy(t *testing.T, toEncrypt bool) {
	dat, err := ta.initSubtest("unmountWhenResourceBusy")
	if err != nil {
		t.Fatalf("Couldn't initialize subtest dirs: %v", err)
	}
	defer os.RemoveAll(dat.testDir)

	dat.toEncrypt = toEncrypt
	dat.testUploadDir = filepath.Join(dat.testDir, "ex-upload1")
	dat.testMountDir = filepath.Join(dat.testDir, "ex-mount1")
	dat.files = make(map[string]fileInfo)
	dat.files["1.txt"] = fileInfo{0700, 333, 444, testutil.RandomBytes(1, 10)}

	dat, err = ta.uploadAndMount(dat, t)
	if err != nil {
		t.Fatalf("ErrorMsg during upload of files to swarm / mount of swarm dir: %v", err)
	}
	defer dat.swarmfs.Stop()

	//create a file in the mounted directory, then try to unmount - should fail
	actualPath := filepath.Join(dat.testMountDir, "2.txt")
	//d, err := os.OpenFile(actualPath, os.O_RDWR, os.FileMode(0700))
	d, err := os.Create(actualPath)
	if err != nil {
		t.Fatalf("Couldn't create new file: %v", err)
	}
	//we need to manually close the file before mount for this test
	//but let's defer too in case of errors
	defer d.Close()
	_, err = d.Write(testutil.RandomBytes(1, 10))
	if err != nil {
		t.Fatalf("Couldn't write to file: %v", err)
	}
	log.Debug("Bytes written")

	_, err = dat.swarmfs.Unmount(dat.testMountDir)
	if err == nil {
		t.Fatalf("Expected mount to fail due to resource busy, but it succeeded...")
	}
	//free resources
	err = d.Close()
	if err != nil {
		t.Fatalf("Couldn't close file!  %v", dat.bzzHash)
	}
	log.Debug("File closed")

	//now unmount after explicitly closed file
	_, err = dat.swarmfs.Unmount(dat.testMountDir)
	if err != nil {
		t.Fatalf("Expected mount to succeed after freeing resource, but it failed: %v", err)
	}
	//check if the dir is still mounted
	mi := dat.swarmfs.Listmounts()
	log.Debug("Going to list mounts")
	for _, minfo := range mi {
		log.Debug("Mount point in list: ", "point", minfo.MountPoint)
		if minfo.MountPoint == dat.testMountDir {
			t.Fatalf("mount state not cleaned up in unmount case %v", dat.testMountDir)
		}
	}
	log.Debug("subtest terminated")
}

func (ta *testAPI) seekInMultiChunkFileEncrypted(t *testing.T) {
	log.Debug("Starting seekInMultiChunkFileEncrypted test")
	ta.seekInMultiChunkFile(t, true)
	log.Debug("Test seekInMultiChunkFileEncrypted terminated")
}

func (ta *testAPI) seekInMultiChunkFileNonEncrypted(t *testing.T) {
	log.Debug("Starting seekInMultiChunkFileNonEncrypted test")
	ta.seekInMultiChunkFile(t, false)
	log.Debug("Test seekInMultiChunkFileNonEncrypted terminated")
}

//open a file in a mounted dir and go to a certain position
func (ta *testAPI) seekInMultiChunkFile(t *testing.T, toEncrypt bool) {
	dat, err := ta.initSubtest("seekInMultiChunkFile")
	if err != nil {
		t.Fatalf("Couldn't initialize subtest dirs: %v", err)
	}
	defer os.RemoveAll(dat.testDir)

	dat.toEncrypt = toEncrypt
	dat.testUploadDir = filepath.Join(dat.testDir, "seek-upload1")
	dat.testMountDir = filepath.Join(dat.testDir, "seek-mount")
	dat.files = make(map[string]fileInfo)
	dat.files["1.txt"] = fileInfo{0700, 333, 444, testutil.RandomBytes(1, 10240)}

	dat, err = ta.uploadAndMount(dat, t)
	if err != nil {
		t.Fatalf("ErrorMsg during upload of files to swarm / mount of swarm dir: %v", err)
	}
	defer dat.swarmfs.Stop()

	// Open the file in the mounted dir and seek the second chunk
	actualPath := filepath.Join(dat.testMountDir, "1.txt")
	d, err := os.OpenFile(actualPath, os.O_RDONLY, os.FileMode(0700))
	if err != nil {
		t.Fatalf("Couldn't open file: %v", err)
	}
	log.Debug("Opened file")
	defer func() {
		err := d.Close()
		if err != nil {
			t.Fatalf("ErrorMsg closing file! %v", err)
		}
	}()

	_, err = d.Seek(5000, 0)
	if err != nil {
		t.Fatalf("ErrorMsg seeking in file: %v", err)
	}

	contents := make([]byte, 1024)
	_, err = d.Read(contents)
	if err != nil {
		t.Fatalf("ErrorMsg reading file: %v", err)
	}
	log.Debug("Read contents")
	finfo := dat.files["1.txt"]

	if !bytes.Equal(finfo.contents[:6024][5000:], contents) {
		t.Fatalf("File seek contents mismatch")
	}
	log.Debug("subtest terminated")
}

func (ta *testAPI) createNewFileEncrypted(t *testing.T) {
	log.Debug("Starting createNewFileEncrypted test")
	ta.createNewFile(t, true)
	log.Debug("Test createNewFileEncrypted terminated")
}

func (ta *testAPI) createNewFileNonEncrypted(t *testing.T) {
	log.Debug("Starting createNewFileNonEncrypted test")
	ta.createNewFile(t, false)
	log.Debug("Test createNewFileNonEncrypted terminated")
}

//create a new file in a mounted swarm directory,
//unmount the fuse dir and then remount to see if new file is still there
func (ta *testAPI) createNewFile(t *testing.T, toEncrypt bool) {
	dat, err := ta.initSubtest("createNewFile")
	if err != nil {
		t.Fatalf("Couldn't initialize subtest dirs: %v", err)
	}
	defer os.RemoveAll(dat.testDir)

	dat.toEncrypt = toEncrypt
	dat.testUploadDir = filepath.Join(dat.testDir, "create-upload1")
	dat.testMountDir = filepath.Join(dat.testDir, "create-mount")
	dat.files = make(map[string]fileInfo)
	dat.files["1.txt"] = fileInfo{0700, 333, 444, testutil.RandomBytes(1, 10)}
	dat.files["five.txt"] = fileInfo{0700, 333, 444, testutil.RandomBytes(2, 10)}
	dat.files["six.txt"] = fileInfo{0700, 333, 444, testutil.RandomBytes(3, 10)}

	dat, err = ta.uploadAndMount(dat, t)
	if err != nil {
		t.Fatalf("ErrorMsg during upload of files to swarm / mount of swarm dir: %v", err)
	}
	defer dat.swarmfs.Stop()

	// Create a new file in the root dir and check
	actualPath := filepath.Join(dat.testMountDir, "2.txt")
	d, err1 := os.OpenFile(actualPath, os.O_RDWR|os.O_CREATE, os.FileMode(0665))
	if err1 != nil {
		t.Fatalf("Could not open file %s : %v", actualPath, err1)
	}
	defer d.Close()
	log.Debug("Opened file")
	contents := testutil.RandomBytes(1, 11)
	log.Debug("content read")
	_, err = d.Write(contents)
	if err != nil {
		t.Fatalf("Couldn't write contents: %v", err)
	}
	log.Debug("content written")
	err = d.Close()
	if err != nil {
		t.Fatalf("Couldn't close file: %v", err)
	}
	log.Debug("file closed")

	mi, err2 := dat.swarmfs.Unmount(dat.testMountDir)
	if err2 != nil {
		t.Fatalf("Could not unmount %v", err2)
	}
	log.Debug("Directory unmounted")

	testMountDir2, err3 := addDir(dat.testDir, "create-mount2")
	if err3 != nil {
		t.Fatalf("ErrorMsg creating mount dir2: %v", err3)
	}
	// mount again and see if things are okay
	dat.files["2.txt"] = fileInfo{0700, 333, 444, contents}
	_ = mountDir(t, ta.api, dat.files, mi.LatestManifest, testMountDir2)
	log.Debug("Directory mounted again")

	checkFile(t, testMountDir2, "2.txt", contents)
	_, err2 = dat.swarmfs.Unmount(testMountDir2)
	if err2 != nil {
		t.Fatalf("Could not unmount %v", err2)
	}
	log.Debug("subtest terminated")
}

func (ta *testAPI) createNewFileInsideDirectoryEncrypted(t *testing.T) {
	log.Debug("Starting createNewFileInsideDirectoryEncrypted test")
	ta.createNewFileInsideDirectory(t, true)
	log.Debug("Test createNewFileInsideDirectoryEncrypted terminated")
}

func (ta *testAPI) createNewFileInsideDirectoryNonEncrypted(t *testing.T) {
	log.Debug("Starting createNewFileInsideDirectoryNonEncrypted test")
	ta.createNewFileInsideDirectory(t, false)
	log.Debug("Test createNewFileInsideDirectoryNonEncrypted terminated")
}

//create a new file inside a directory inside the mount
func (ta *testAPI) createNewFileInsideDirectory(t *testing.T, toEncrypt bool) {
	dat, err := ta.initSubtest("createNewFileInsideDirectory")
	if err != nil {
		t.Fatalf("Couldn't initialize subtest dirs: %v", err)
	}
	defer os.RemoveAll(dat.testDir)

	dat.toEncrypt = toEncrypt
	dat.testUploadDir = filepath.Join(dat.testDir, "createinsidedir-upload")
	dat.testMountDir = filepath.Join(dat.testDir, "createinsidedir-mount")
	dat.files = make(map[string]fileInfo)
	dat.files["one/1.txt"] = fileInfo{0700, 333, 444, testutil.RandomBytes(1, 10)}

	dat, err = ta.uploadAndMount(dat, t)
	if err != nil {
		t.Fatalf("ErrorMsg during upload of files to swarm / mount of swarm dir: %v", err)
	}
	defer dat.swarmfs.Stop()

	// Create a new file inside a existing dir and check
	dirToCreate := filepath.Join(dat.testMountDir, "one")
	actualPath := filepath.Join(dirToCreate, "2.txt")
	d, err1 := os.OpenFile(actualPath, os.O_RDWR|os.O_CREATE, os.FileMode(0665))
	if err1 != nil {
		t.Fatalf("Could not create file %s : %v", actualPath, err1)
	}
	defer d.Close()
	log.Debug("File opened")
<<<<<<< HEAD
	contents := make([]byte, 11)
	_, err = rand.Read(contents)
	if err != nil {
		t.Fatalf("ErrorMsg filling random bytes into byte array %v", err)
	}
=======
	contents := testutil.RandomBytes(1, 11)
>>>>>>> 24d727b6
	log.Debug("Content read")
	_, err = d.Write(contents)
	if err != nil {
		t.Fatalf("ErrorMsg writing random bytes into file %v", err)
	}
	log.Debug("Content written")
	err = d.Close()
	if err != nil {
		t.Fatalf("ErrorMsg closing file %v", err)
	}
	log.Debug("File closed")

	mi, err2 := dat.swarmfs.Unmount(dat.testMountDir)
	if err2 != nil {
		t.Fatalf("Could not unmount %v", err2)
	}
	log.Debug("Directory unmounted")

	testMountDir2, err3 := addDir(dat.testDir, "createinsidedir-mount2")
	if err3 != nil {
		t.Fatalf("ErrorMsg creating mount dir2: %v", err3)
	}
	// mount again and see if things are okay
	dat.files["one/2.txt"] = fileInfo{0700, 333, 444, contents}
	_ = mountDir(t, ta.api, dat.files, mi.LatestManifest, testMountDir2)
	log.Debug("Directory mounted again")

	checkFile(t, testMountDir2, "one/2.txt", contents)
	_, err = dat.swarmfs.Unmount(testMountDir2)
	if err != nil {
		t.Fatalf("could not unmount  %v", dat.bzzHash)
	}
	log.Debug("subtest terminated")
}

func (ta *testAPI) createNewFileInsideNewDirectoryEncrypted(t *testing.T) {
	log.Debug("Starting createNewFileInsideNewDirectoryEncrypted test")
	ta.createNewFileInsideNewDirectory(t, true)
	log.Debug("Test createNewFileInsideNewDirectoryEncrypted terminated")
}

func (ta *testAPI) createNewFileInsideNewDirectoryNonEncrypted(t *testing.T) {
	log.Debug("Starting createNewFileInsideNewDirectoryNonEncrypted test")
	ta.createNewFileInsideNewDirectory(t, false)
	log.Debug("Test createNewFileInsideNewDirectoryNonEncrypted terminated")
}

//create a new directory in mount and a new file
func (ta *testAPI) createNewFileInsideNewDirectory(t *testing.T, toEncrypt bool) {
	dat, err := ta.initSubtest("createNewFileInsideNewDirectory")
	if err != nil {
		t.Fatalf("Couldn't initialize subtest dirs: %v", err)
	}
	defer os.RemoveAll(dat.testDir)

	dat.toEncrypt = toEncrypt
	dat.testUploadDir = filepath.Join(dat.testDir, "createinsidenewdir-upload")
	dat.testMountDir = filepath.Join(dat.testDir, "createinsidenewdir-mount")
	dat.files = make(map[string]fileInfo)
	dat.files["1.txt"] = fileInfo{0700, 333, 444, testutil.RandomBytes(1, 10)}

	dat, err = ta.uploadAndMount(dat, t)
	if err != nil {
		t.Fatalf("ErrorMsg during upload of files to swarm / mount of swarm dir: %v", err)
	}
	defer dat.swarmfs.Stop()

	// Create a new file inside a existing dir and check
	dirToCreate, err2 := addDir(dat.testMountDir, "one")
	if err2 != nil {
		t.Fatalf("ErrorMsg creating mount dir2: %v", err2)
	}
	actualPath := filepath.Join(dirToCreate, "2.txt")
	d, err1 := os.OpenFile(actualPath, os.O_RDWR|os.O_CREATE, os.FileMode(0665))
	if err1 != nil {
		t.Fatalf("Could not create file %s : %v", actualPath, err1)
	}
	defer d.Close()
	log.Debug("File opened")
<<<<<<< HEAD
	contents := make([]byte, 11)
	_, err = rand.Read(contents)
	if err != nil {
		t.Fatalf("ErrorMsg writing random bytes to byte array: %v", err)
	}
=======
	contents := testutil.RandomBytes(1, 11)
>>>>>>> 24d727b6
	log.Debug("content read")
	_, err = d.Write(contents)
	if err != nil {
		t.Fatalf("ErrorMsg writing to file: %v", err)
	}
	log.Debug("content written")
	err = d.Close()
	if err != nil {
		t.Fatalf("ErrorMsg closing file: %v", err)
	}
	log.Debug("File closed")

	mi, err2 := dat.swarmfs.Unmount(dat.testMountDir)
	if err2 != nil {
		t.Fatalf("Could not unmount %v", err2)
	}
	log.Debug("Directory unmounted")

	// mount again and see if things are okay
	dat.files["one/2.txt"] = fileInfo{0700, 333, 444, contents}
	_ = mountDir(t, ta.api, dat.files, mi.LatestManifest, dat.testMountDir)
	log.Debug("Directory mounted again")

	checkFile(t, dat.testMountDir, "one/2.txt", contents)
	_, err2 = dat.swarmfs.Unmount(dat.testMountDir)
	if err2 != nil {
		t.Fatalf("Could not unmount %v", err2)
	}
	log.Debug("subtest terminated")
}

func (ta *testAPI) removeExistingFileEncrypted(t *testing.T) {
	log.Debug("Starting removeExistingFileEncrypted test")
	ta.removeExistingFile(t, true)
	log.Debug("Test removeExistingFileEncrypted terminated")
}

func (ta *testAPI) removeExistingFileNonEncrypted(t *testing.T) {
	log.Debug("Starting removeExistingFileNonEncrypted test")
	ta.removeExistingFile(t, false)
	log.Debug("Test removeExistingFileNonEncrypted terminated")
}

//remove existing file in mount
func (ta *testAPI) removeExistingFile(t *testing.T, toEncrypt bool) {
	dat, err := ta.initSubtest("removeExistingFile")
	if err != nil {
		t.Fatalf("Couldn't initialize subtest dirs: %v", err)
	}
	defer os.RemoveAll(dat.testDir)

	dat.toEncrypt = toEncrypt
	dat.testUploadDir = filepath.Join(dat.testDir, "remove-upload")
	dat.testMountDir = filepath.Join(dat.testDir, "remove-mount")
	dat.files = make(map[string]fileInfo)
	dat.files["1.txt"] = fileInfo{0700, 333, 444, testutil.RandomBytes(1, 10)}
	dat.files["five.txt"] = fileInfo{0700, 333, 444, testutil.RandomBytes(2, 10)}
	dat.files["six.txt"] = fileInfo{0700, 333, 444, testutil.RandomBytes(3, 10)}

	dat, err = ta.uploadAndMount(dat, t)
	if err != nil {
		t.Fatalf("ErrorMsg during upload of files to swarm / mount of swarm dir: %v", err)
	}
	defer dat.swarmfs.Stop()

	// Remove a file in the root dir and check
	actualPath := filepath.Join(dat.testMountDir, "five.txt")
	err = os.Remove(actualPath)
	if err != nil {
		t.Fatalf("ErrorMsg removing file! %v", err)
	}
	mi, err2 := dat.swarmfs.Unmount(dat.testMountDir)
	if err2 != nil {
		t.Fatalf("Could not unmount %v", err2)
	}
	log.Debug("Directory unmounted")

	// mount again and see if things are okay
	delete(dat.files, "five.txt")
	_ = mountDir(t, ta.api, dat.files, mi.LatestManifest, dat.testMountDir)
	_, err = os.Stat(actualPath)
	if err == nil {
		t.Fatal("Expected file to not be present in re-mount after removal, but it is there")
	}
	_, err2 = dat.swarmfs.Unmount(dat.testMountDir)
	if err2 != nil {
		t.Fatalf("Could not unmount %v", err2)
	}
	log.Debug("subtest terminated")
}

func (ta *testAPI) removeExistingFileInsideDirEncrypted(t *testing.T) {
	log.Debug("Starting removeExistingFileInsideDirEncrypted test")
	ta.removeExistingFileInsideDir(t, true)
	log.Debug("Test removeExistingFileInsideDirEncrypted terminated")
}

func (ta *testAPI) removeExistingFileInsideDirNonEncrypted(t *testing.T) {
	log.Debug("Starting removeExistingFileInsideDirNonEncrypted test")
	ta.removeExistingFileInsideDir(t, false)
	log.Debug("Test removeExistingFileInsideDirNonEncrypted terminated")
}

//remove a file inside a directory inside a mount
func (ta *testAPI) removeExistingFileInsideDir(t *testing.T, toEncrypt bool) {
	dat, err := ta.initSubtest("removeExistingFileInsideDir")
	if err != nil {
		t.Fatalf("Couldn't initialize subtest dirs: %v", err)
	}
	defer os.RemoveAll(dat.testDir)

	dat.toEncrypt = toEncrypt
	dat.testUploadDir = filepath.Join(dat.testDir, "remove-upload")
	dat.testMountDir = filepath.Join(dat.testDir, "remove-mount")
	dat.files = make(map[string]fileInfo)
	dat.files["1.txt"] = fileInfo{0700, 333, 444, testutil.RandomBytes(1, 10)}
	dat.files["one/five.txt"] = fileInfo{0700, 333, 444, testutil.RandomBytes(2, 10)}
	dat.files["one/six.txt"] = fileInfo{0700, 333, 444, testutil.RandomBytes(3, 10)}

	dat, err = ta.uploadAndMount(dat, t)
	if err != nil {
		t.Fatalf("ErrorMsg during upload of files to swarm / mount of swarm dir: %v", err)
	}
	defer dat.swarmfs.Stop()

	// Remove a file in the root dir and check
	actualPath := filepath.Join(dat.testMountDir, "one")
	actualPath = filepath.Join(actualPath, "five.txt")
	err = os.Remove(actualPath)
	if err != nil {
		t.Fatalf("ErrorMsg removing file! %v", err)
	}
	mi, err2 := dat.swarmfs.Unmount(dat.testMountDir)
	if err2 != nil {
		t.Fatalf("Could not unmount %v", err2)
	}
	log.Debug("Directory unmounted")

	// mount again and see if things are okay
	delete(dat.files, "one/five.txt")
	_ = mountDir(t, ta.api, dat.files, mi.LatestManifest, dat.testMountDir)
	_, err = os.Stat(actualPath)
	if err == nil {
		t.Fatal("Expected file to not be present in re-mount after removal, but it is there")
	}

	okPath := filepath.Join(dat.testMountDir, "one")
	okPath = filepath.Join(okPath, "six.txt")
	_, err = os.Stat(okPath)
	if err != nil {
		t.Fatal("Expected file to be present in re-mount after removal, but it is not there")
	}
	_, err2 = dat.swarmfs.Unmount(dat.testMountDir)
	if err2 != nil {
		t.Fatalf("Could not unmount %v", err2)
	}
	log.Debug("subtest terminated")
}

func (ta *testAPI) removeNewlyAddedFileEncrypted(t *testing.T) {
	log.Debug("Starting removeNewlyAddedFileEncrypted test")
	ta.removeNewlyAddedFile(t, true)
	log.Debug("Test removeNewlyAddedFileEncrypted terminated")
}

func (ta *testAPI) removeNewlyAddedFileNonEncrypted(t *testing.T) {
	log.Debug("Starting removeNewlyAddedFileNonEncrypted test")
	ta.removeNewlyAddedFile(t, false)
	log.Debug("Test removeNewlyAddedFileNonEncrypted terminated")
}

//add a file in mount and then remove it; on remount file should not be there
func (ta *testAPI) removeNewlyAddedFile(t *testing.T, toEncrypt bool) {
	dat, err := ta.initSubtest("removeNewlyAddedFile")
	if err != nil {
		t.Fatalf("Couldn't initialize subtest dirs: %v", err)
	}
	defer os.RemoveAll(dat.testDir)

	dat.toEncrypt = toEncrypt
	dat.testUploadDir = filepath.Join(dat.testDir, "removenew-upload")
	dat.testMountDir = filepath.Join(dat.testDir, "removenew-mount")
	dat.files = make(map[string]fileInfo)
	dat.files["1.txt"] = fileInfo{0700, 333, 444, testutil.RandomBytes(1, 10)}
	dat.files["five.txt"] = fileInfo{0700, 333, 444, testutil.RandomBytes(2, 10)}
	dat.files["six.txt"] = fileInfo{0700, 333, 444, testutil.RandomBytes(3, 10)}

	dat, err = ta.uploadAndMount(dat, t)
	if err != nil {
		t.Fatalf("ErrorMsg during upload of files to swarm / mount of swarm dir: %v", err)
	}
	defer dat.swarmfs.Stop()

	// Add a a new file and remove it
	dirToCreate := filepath.Join(dat.testMountDir, "one")
	err = os.MkdirAll(dirToCreate, os.FileMode(0665))
	if err != nil {
		t.Fatalf("ErrorMsg creating dir in mounted dir: %v", err)
	}
	actualPath := filepath.Join(dirToCreate, "2.txt")
	d, err1 := os.OpenFile(actualPath, os.O_RDWR|os.O_CREATE, os.FileMode(0665))
	if err1 != nil {
		t.Fatalf("Could not create file %s : %v", actualPath, err1)
	}
	defer d.Close()
	log.Debug("file opened")
<<<<<<< HEAD
	contents := make([]byte, 11)
	_, err = rand.Read(contents)
	if err != nil {
		t.Fatalf("ErrorMsg writing random bytes to byte array: %v", err)
	}
=======
	contents := testutil.RandomBytes(1, 11)
>>>>>>> 24d727b6
	log.Debug("content read")
	_, err = d.Write(contents)
	if err != nil {
		t.Fatalf("ErrorMsg writing random bytes to file: %v", err)
	}
	log.Debug("content written")
	err = d.Close()
	if err != nil {
		t.Fatalf("ErrorMsg closing file: %v", err)
	}
	log.Debug("file closed")

	checkFile(t, dat.testMountDir, "one/2.txt", contents)
	log.Debug("file checked")

	err = os.Remove(actualPath)
	if err != nil {
		t.Fatalf("ErrorMsg removing file: %v", err)
	}
	log.Debug("file removed")

	mi, err2 := dat.swarmfs.Unmount(dat.testMountDir)
	if err2 != nil {
		t.Fatalf("Could not unmount %v", err2)
	}
	log.Debug("Directory unmounted")

	testMountDir2, err3 := addDir(dat.testDir, "removenew-mount2")
	if err3 != nil {
		t.Fatalf("ErrorMsg creating mount dir2: %v", err3)
	}
	// mount again and see if things are okay
	_ = mountDir(t, ta.api, dat.files, mi.LatestManifest, testMountDir2)
	log.Debug("Directory mounted again")

	if dat.bzzHash != mi.LatestManifest {
		t.Fatalf("same contents different hash orig(%v): new(%v)", dat.bzzHash, mi.LatestManifest)
	}
	_, err2 = dat.swarmfs.Unmount(testMountDir2)
	if err2 != nil {
		t.Fatalf("Could not unmount %v", err2)
	}
	log.Debug("subtest terminated")
}

func (ta *testAPI) addNewFileAndModifyContentsEncrypted(t *testing.T) {
	log.Debug("Starting addNewFileAndModifyContentsEncrypted test")
	ta.addNewFileAndModifyContents(t, true)
	log.Debug("Test addNewFileAndModifyContentsEncrypted terminated")
}

func (ta *testAPI) addNewFileAndModifyContentsNonEncrypted(t *testing.T) {
	log.Debug("Starting addNewFileAndModifyContentsNonEncrypted test")
	ta.addNewFileAndModifyContents(t, false)
	log.Debug("Test addNewFileAndModifyContentsNonEncrypted terminated")
}

//add a new file and modify content; remount and check the modified file is intact
func (ta *testAPI) addNewFileAndModifyContents(t *testing.T, toEncrypt bool) {
	dat, err := ta.initSubtest("addNewFileAndModifyContents")
	if err != nil {
		t.Fatalf("Couldn't initialize subtest dirs: %v", err)
	}
	defer os.RemoveAll(dat.testDir)

	dat.toEncrypt = toEncrypt
	dat.testUploadDir = filepath.Join(dat.testDir, "modifyfile-upload")
	dat.testMountDir = filepath.Join(dat.testDir, "modifyfile-mount")
	dat.files = make(map[string]fileInfo)
	dat.files["1.txt"] = fileInfo{0700, 333, 444, testutil.RandomBytes(1, 10)}
	dat.files["five.txt"] = fileInfo{0700, 333, 444, testutil.RandomBytes(2, 10)}
	dat.files["six.txt"] = fileInfo{0700, 333, 444, testutil.RandomBytes(3, 10)}

	dat, err = ta.uploadAndMount(dat, t)
	if err != nil {
		t.Fatalf("ErrorMsg during upload of files to swarm / mount of swarm dir: %v", err)
	}
	defer dat.swarmfs.Stop()

	// Create a new file in the root dir
	actualPath := filepath.Join(dat.testMountDir, "2.txt")
	d, err1 := os.OpenFile(actualPath, os.O_RDWR|os.O_CREATE, os.FileMode(0665))
	if err1 != nil {
		t.Fatalf("Could not create file %s : %v", actualPath, err1)
	}
	defer d.Close()
	//write some random data into the file
	log.Debug("file opened")
	line1 := []byte("Line 1")
	_, err = rand.Read(line1)
	if err != nil {
		t.Fatalf("ErrorMsg writing random bytes to byte array: %v", err)
	}
	log.Debug("line read")
	_, err = d.Write(line1)
	if err != nil {
		t.Fatalf("ErrorMsg writing random bytes to file: %v", err)
	}
	log.Debug("line written")
	err = d.Close()
	if err != nil {
		t.Fatalf("ErrorMsg closing file: %v", err)
	}
	log.Debug("file closed")

	//unmount the hash on the mounted dir
	mi1, err2 := dat.swarmfs.Unmount(dat.testMountDir)
	if err2 != nil {
		t.Fatalf("Could not unmount %v", err2)
	}
	log.Debug("Directory unmounted")

	//mount on a different dir to see if modified file is correct
	testMountDir2, err3 := addDir(dat.testDir, "modifyfile-mount2")
	if err3 != nil {
		t.Fatalf("ErrorMsg creating mount dir2: %v", err3)
	}
	dat.files["2.txt"] = fileInfo{0700, 333, 444, line1}
	_ = mountDir(t, ta.api, dat.files, mi1.LatestManifest, testMountDir2)
	log.Debug("Directory mounted again")

	checkFile(t, testMountDir2, "2.txt", line1)
	log.Debug("file checked")

	//unmount second dir
	mi2, err4 := dat.swarmfs.Unmount(testMountDir2)
	if err4 != nil {
		t.Fatalf("Could not unmount %v", err4)
	}
	log.Debug("Directory unmounted again")

	//mount again on original dir and modify the file
	//let's clean up the mounted dir first: remove...
	err = os.RemoveAll(dat.testMountDir)
	if err != nil {
		t.Fatalf("ErrorMsg cleaning up mount dir: %v", err)
	}
	//...and re-create
	err = os.MkdirAll(dat.testMountDir, 0777)
	if err != nil {
		t.Fatalf("ErrorMsg re-creating mount dir: %v", err)
	}
	//now remount
	_ = mountDir(t, ta.api, dat.files, mi2.LatestManifest, dat.testMountDir)
	log.Debug("Directory mounted yet again")

	//open the file....
	fd, err5 := os.OpenFile(actualPath, os.O_RDWR|os.O_APPEND, os.FileMode(0665))
	if err5 != nil {
		t.Fatalf("Could not create file %s : %v", actualPath, err5)
	}
	defer fd.Close()
	log.Debug("file opened")
	//...and modify something
	line2 := []byte("Line 2")
	_, err = rand.Read(line2)
	if err != nil {
		t.Fatalf("ErrorMsg modifying random bytes to byte array: %v", err)
	}
	log.Debug("line read")
	_, err = fd.Seek(int64(len(line1)), 0)
	if err != nil {
		t.Fatalf("ErrorMsg seeking position for modification: %v", err)
	}
	_, err = fd.Write(line2)
	if err != nil {
		t.Fatalf("ErrorMsg modifying file: %v", err)
	}
	log.Debug("line written")
	err = fd.Close()
	if err != nil {
		t.Fatalf("ErrorMsg closing modified file; %v", err)
	}
	log.Debug("file closed")

	//unmount the modified directory
	mi3, err6 := dat.swarmfs.Unmount(dat.testMountDir)
	if err6 != nil {
		t.Fatalf("Could not unmount %v", err6)
	}
	log.Debug("Directory unmounted yet again")

	//now remount on a different dir and check that the modified file is ok
	testMountDir4, err7 := addDir(dat.testDir, "modifyfile-mount4")
	if err7 != nil {
		t.Fatalf("Could not unmount %v", err7)
	}
	b := [][]byte{line1, line2}
	line1and2 := bytes.Join(b, []byte(""))
	dat.files["2.txt"] = fileInfo{0700, 333, 444, line1and2}
	_ = mountDir(t, ta.api, dat.files, mi3.LatestManifest, testMountDir4)
	log.Debug("Directory mounted final time")

	checkFile(t, testMountDir4, "2.txt", line1and2)
	_, err = dat.swarmfs.Unmount(testMountDir4)
	if err != nil {
		t.Fatalf("Could not unmount %v", err)
	}
	log.Debug("subtest terminated")
}

func (ta *testAPI) removeEmptyDirEncrypted(t *testing.T) {
	log.Debug("Starting removeEmptyDirEncrypted test")
	ta.removeEmptyDir(t, true)
	log.Debug("Test removeEmptyDirEncrypted terminated")
}

func (ta *testAPI) removeEmptyDirNonEncrypted(t *testing.T) {
	log.Debug("Starting removeEmptyDirNonEncrypted test")
	ta.removeEmptyDir(t, false)
	log.Debug("Test removeEmptyDirNonEncrypted terminated")
}

//remove an empty dir inside mount
func (ta *testAPI) removeEmptyDir(t *testing.T, toEncrypt bool) {
	dat, err := ta.initSubtest("removeEmptyDir")
	if err != nil {
		t.Fatalf("Couldn't initialize subtest dirs: %v", err)
	}
	defer os.RemoveAll(dat.testDir)

	dat.toEncrypt = toEncrypt
	dat.testUploadDir = filepath.Join(dat.testDir, "rmdir-upload")
	dat.testMountDir = filepath.Join(dat.testDir, "rmdir-mount")
	dat.files = make(map[string]fileInfo)
	dat.files["1.txt"] = fileInfo{0700, 333, 444, testutil.RandomBytes(1, 10)}
	dat.files["five.txt"] = fileInfo{0700, 333, 444, testutil.RandomBytes(2, 10)}
	dat.files["six.txt"] = fileInfo{0700, 333, 444, testutil.RandomBytes(3, 10)}

	dat, err = ta.uploadAndMount(dat, t)
	if err != nil {
		t.Fatalf("ErrorMsg during upload of files to swarm / mount of swarm dir: %v", err)
	}
	defer dat.swarmfs.Stop()

	_, err2 := addDir(dat.testMountDir, "newdir")
	if err2 != nil {
		t.Fatalf("Could not unmount %v", err2)
	}
	mi, err := dat.swarmfs.Unmount(dat.testMountDir)
	if err != nil {
		t.Fatalf("Could not unmount %v", err)
	}
	log.Debug("Directory unmounted")
	//by just adding an empty dir, the hash doesn't change; test this
	if dat.bzzHash != mi.LatestManifest {
		t.Fatalf("same contents different hash orig(%v): new(%v)", dat.bzzHash, mi.LatestManifest)
	}
	log.Debug("subtest terminated")
}

func (ta *testAPI) removeDirWhichHasFilesEncrypted(t *testing.T) {
	log.Debug("Starting removeDirWhichHasFilesEncrypted test")
	ta.removeDirWhichHasFiles(t, true)
	log.Debug("Test removeDirWhichHasFilesEncrypted terminated")
}
func (ta *testAPI) removeDirWhichHasFilesNonEncrypted(t *testing.T) {
	log.Debug("Starting removeDirWhichHasFilesNonEncrypted test")
	ta.removeDirWhichHasFiles(t, false)
	log.Debug("Test removeDirWhichHasFilesNonEncrypted terminated")
}

//remove a directory with a file; check on remount file isn't there
func (ta *testAPI) removeDirWhichHasFiles(t *testing.T, toEncrypt bool) {
	dat, err := ta.initSubtest("removeDirWhichHasFiles")
	if err != nil {
		t.Fatalf("Couldn't initialize subtest dirs: %v", err)
	}
	defer os.RemoveAll(dat.testDir)

	dat.toEncrypt = toEncrypt
	dat.testUploadDir = filepath.Join(dat.testDir, "rmdir-upload")
	dat.testMountDir = filepath.Join(dat.testDir, "rmdir-mount")
	dat.files = make(map[string]fileInfo)
	dat.files["one/1.txt"] = fileInfo{0700, 333, 444, testutil.RandomBytes(1, 10)}
	dat.files["two/five.txt"] = fileInfo{0700, 333, 444, testutil.RandomBytes(2, 10)}
	dat.files["two/six.txt"] = fileInfo{0700, 333, 444, testutil.RandomBytes(3, 10)}

	dat, err = ta.uploadAndMount(dat, t)
	if err != nil {
		t.Fatalf("ErrorMsg during upload of files to swarm / mount of swarm dir: %v", err)
	}
	defer dat.swarmfs.Stop()

	//delete a directory inside the mounted dir with all its files
	dirPath := filepath.Join(dat.testMountDir, "two")
	err = os.RemoveAll(dirPath)
	if err != nil {
		t.Fatalf("ErrorMsg removing directory in mounted dir: %v", err)
	}

	mi, err2 := dat.swarmfs.Unmount(dat.testMountDir)
	if err2 != nil {
		t.Fatalf("Could not unmount %v ", err2)
	}
	log.Debug("Directory unmounted")

	//we deleted files in the OS, so let's delete them also in the files map
	delete(dat.files, "two/five.txt")
	delete(dat.files, "two/six.txt")

	// mount again and see if deleted files have been deleted indeed
	testMountDir2, err3 := addDir(dat.testDir, "remount-mount2")
	if err3 != nil {
		t.Fatalf("Could not unmount %v", err3)
	}
	_ = mountDir(t, ta.api, dat.files, mi.LatestManifest, testMountDir2)
	log.Debug("Directory mounted")
	actualPath := filepath.Join(dirPath, "five.txt")
	_, err = os.Stat(actualPath)
	if err == nil {
		t.Fatal("Expected file to not be present in re-mount after removal, but it is there")
	}
	_, err = os.Stat(dirPath)
	if err == nil {
		t.Fatal("Expected file to not be present in re-mount after removal, but it is there")
	}
	_, err = dat.swarmfs.Unmount(testMountDir2)
	if err != nil {
		t.Fatalf("Could not unmount %v", err)
	}
	log.Debug("subtest terminated")
}

func (ta *testAPI) removeDirWhichHasSubDirsEncrypted(t *testing.T) {
	log.Debug("Starting removeDirWhichHasSubDirsEncrypted test")
	ta.removeDirWhichHasSubDirs(t, true)
	log.Debug("Test removeDirWhichHasSubDirsEncrypted terminated")
}

func (ta *testAPI) removeDirWhichHasSubDirsNonEncrypted(t *testing.T) {
	log.Debug("Starting removeDirWhichHasSubDirsNonEncrypted test")
	ta.removeDirWhichHasSubDirs(t, false)
	log.Debug("Test removeDirWhichHasSubDirsNonEncrypted terminated")
}

//remove a directory with subdirectories inside mount; on remount check they are not there
func (ta *testAPI) removeDirWhichHasSubDirs(t *testing.T, toEncrypt bool) {
	dat, err := ta.initSubtest("removeDirWhichHasSubDirs")
	if err != nil {
		t.Fatalf("Couldn't initialize subtest dirs: %v", err)
	}
	defer os.RemoveAll(dat.testDir)

	dat.toEncrypt = toEncrypt
	dat.testUploadDir = filepath.Join(dat.testDir, "rmsubdir-upload")
	dat.testMountDir = filepath.Join(dat.testDir, "rmsubdir-mount")
	dat.files = make(map[string]fileInfo)
	dat.files["one/1.txt"] = fileInfo{0700, 333, 444, testutil.RandomBytes(1, 10)}
	dat.files["two/three/2.txt"] = fileInfo{0700, 333, 444, testutil.RandomBytes(2, 10)}
	dat.files["two/three/3.txt"] = fileInfo{0700, 333, 444, testutil.RandomBytes(3, 10)}
	dat.files["two/four/5.txt"] = fileInfo{0700, 333, 444, testutil.RandomBytes(4, 10)}
	dat.files["two/four/6.txt"] = fileInfo{0700, 333, 444, testutil.RandomBytes(5, 10)}
	dat.files["two/four/six/7.txt"] = fileInfo{0700, 333, 444, testutil.RandomBytes(6, 10)}

	dat, err = ta.uploadAndMount(dat, t)
	if err != nil {
		t.Fatalf("ErrorMsg during upload of files to swarm / mount of swarm dir: %v", err)
	}
	defer dat.swarmfs.Stop()

	dirPath := filepath.Join(dat.testMountDir, "two")
	err = os.RemoveAll(dirPath)
	if err != nil {
		t.Fatalf("ErrorMsg removing directory in mounted dir: %v", err)
	}

	//delete a directory inside the mounted dir with all its files
	mi, err2 := dat.swarmfs.Unmount(dat.testMountDir)
	if err2 != nil {
		t.Fatalf("Could not unmount %v ", err2)
	}
	log.Debug("Directory unmounted")

	//we deleted files in the OS, so let's delete them also in the files map
	delete(dat.files, "two/three/2.txt")
	delete(dat.files, "two/three/3.txt")
	delete(dat.files, "two/four/5.txt")
	delete(dat.files, "two/four/6.txt")
	delete(dat.files, "two/four/six/7.txt")

	// mount again and see if things are okay
	testMountDir2, err3 := addDir(dat.testDir, "remount-mount2")
	if err3 != nil {
		t.Fatalf("Could not unmount %v", err3)
	}
	_ = mountDir(t, ta.api, dat.files, mi.LatestManifest, testMountDir2)
	log.Debug("Directory mounted again")
	actualPath := filepath.Join(dirPath, "three")
	actualPath = filepath.Join(actualPath, "2.txt")
	_, err = os.Stat(actualPath)
	if err == nil {
		t.Fatal("Expected file to not be present in re-mount after removal, but it is there")
	}
	actualPath = filepath.Join(dirPath, "four")
	_, err = os.Stat(actualPath)
	if err == nil {
		t.Fatal("Expected file to not be present in re-mount after removal, but it is there")
	}
	_, err = os.Stat(dirPath)
	if err == nil {
		t.Fatal("Expected file to not be present in re-mount after removal, but it is there")
	}
	_, err = dat.swarmfs.Unmount(testMountDir2)
	if err != nil {
		t.Fatalf("Could not unmount %v", err)
	}
	log.Debug("subtest terminated")
}

func (ta *testAPI) appendFileContentsToEndEncrypted(t *testing.T) {
	log.Debug("Starting appendFileContentsToEndEncrypted test")
	ta.appendFileContentsToEnd(t, true)
	log.Debug("Test appendFileContentsToEndEncrypted terminated")
}

func (ta *testAPI) appendFileContentsToEndNonEncrypted(t *testing.T) {
	log.Debug("Starting appendFileContentsToEndNonEncrypted test")
	ta.appendFileContentsToEnd(t, false)
	log.Debug("Test appendFileContentsToEndNonEncrypted terminated")
}

//append contents to the end of a file; remount and check it's intact
func (ta *testAPI) appendFileContentsToEnd(t *testing.T, toEncrypt bool) {
	dat, err := ta.initSubtest("appendFileContentsToEnd")
	if err != nil {
		t.Fatalf("Couldn't initialize subtest dirs: %v", err)
	}
	defer os.RemoveAll(dat.testDir)

	dat.toEncrypt = toEncrypt
	dat.testUploadDir = filepath.Join(dat.testDir, "appendlargefile-upload")
	dat.testMountDir = filepath.Join(dat.testDir, "appendlargefile-mount")
	dat.files = make(map[string]fileInfo)

<<<<<<< HEAD
	line1 := make([]byte, 10)
	_, err = rand.Read(line1)
	if err != nil {
		t.Fatalf("ErrorMsg writing random bytes to byte array: %v", err)
	}
=======
	line1 := testutil.RandomBytes(1, 10)
>>>>>>> 24d727b6

	dat.files["1.txt"] = fileInfo{0700, 333, 444, line1}

	dat, err = ta.uploadAndMount(dat, t)
	if err != nil {
		t.Fatalf("ErrorMsg during upload of files to swarm / mount of swarm dir: %v", err)
	}
	defer dat.swarmfs.Stop()

	actualPath := filepath.Join(dat.testMountDir, "1.txt")
	fd, err4 := os.OpenFile(actualPath, os.O_RDWR|os.O_APPEND, os.FileMode(0665))
	if err4 != nil {
		t.Fatalf("Could not create file %s : %v", actualPath, err4)
	}
	defer fd.Close()
	log.Debug("file opened")
<<<<<<< HEAD
	line2 := make([]byte, 5)
	_, err = rand.Read(line2)
	if err != nil {
		t.Fatalf("ErrorMsg writing random bytes to byte array: %v", err)
	}
=======
	line2 := testutil.RandomBytes(1, 5)
>>>>>>> 24d727b6
	log.Debug("line read")
	_, err = fd.Seek(int64(len(line1)), 0)
	if err != nil {
		t.Fatalf("ErrorMsg searching for position to append: %v", err)
	}
	_, err = fd.Write(line2)
	if err != nil {
		t.Fatalf("ErrorMsg appending: %v", err)
	}
	log.Debug("line written")
	err = fd.Close()
	if err != nil {
		t.Fatalf("ErrorMsg closing file: %v", err)
	}
	log.Debug("file closed")

	mi1, err5 := dat.swarmfs.Unmount(dat.testMountDir)
	if err5 != nil {
		t.Fatalf("Could not unmount %v ", err5)
	}
	log.Debug("Directory unmounted")

	// mount again and see if appended file is correct
	b := [][]byte{line1, line2}
	line1and2 := bytes.Join(b, []byte(""))
	dat.files["1.txt"] = fileInfo{0700, 333, 444, line1and2}
	testMountDir2, err6 := addDir(dat.testDir, "remount-mount2")
	if err6 != nil {
		t.Fatalf("Could not unmount %v", err6)
	}
	_ = mountDir(t, ta.api, dat.files, mi1.LatestManifest, testMountDir2)
	log.Debug("Directory mounted")

	checkFile(t, testMountDir2, "1.txt", line1and2)

	_, err = dat.swarmfs.Unmount(testMountDir2)
	if err != nil {
		t.Fatalf("Could not unmount %v", err)
	}
	log.Debug("subtest terminated")
}

//run all the tests
func TestFUSE(t *testing.T) {
	t.Skip("disable fuse tests until they are stable")
	//create a data directory for swarm
	datadir, err := ioutil.TempDir("", "fuse")
	if err != nil {
		t.Fatalf("unable to create temp dir: %v", err)
	}
	defer os.RemoveAll(datadir)

	fileStore, err := storage.NewLocalFileStore(datadir, make([]byte, 32))
	if err != nil {
		t.Fatal(err)
	}
	ta := &testAPI{api: api.NewAPI(fileStore, nil, nil, nil)}

	//run a short suite of tests
	//approx time: 28s
	t.Run("mountListAndUnmountEncrypted", ta.mountListAndUnmountEncrypted)
	t.Run("remountEncrypted", ta.remountEncrypted)
	t.Run("unmountWhenResourceBusyNonEncrypted", ta.unmountWhenResourceBusyNonEncrypted)
	t.Run("removeExistingFileEncrypted", ta.removeExistingFileEncrypted)
	t.Run("addNewFileAndModifyContentsNonEncrypted", ta.addNewFileAndModifyContentsNonEncrypted)
	t.Run("removeDirWhichHasFilesNonEncrypted", ta.removeDirWhichHasFilesNonEncrypted)
	t.Run("appendFileContentsToEndEncrypted", ta.appendFileContentsToEndEncrypted)

	//provide longrunning flag to execute all tests
	//approx time with longrunning: 140s
	if *longrunning {
		t.Run("mountListAndUnmountNonEncrypted", ta.mountListAndUnmountNonEncrypted)
		t.Run("maxMountsEncrypted", ta.maxMountsEncrypted)
		t.Run("maxMountsNonEncrypted", ta.maxMountsNonEncrypted)
		t.Run("remountNonEncrypted", ta.remountNonEncrypted)
		t.Run("unmountEncrypted", ta.unmountEncrypted)
		t.Run("unmountNonEncrypted", ta.unmountNonEncrypted)
		t.Run("unmountWhenResourceBusyEncrypted", ta.unmountWhenResourceBusyEncrypted)
		t.Run("unmountWhenResourceBusyNonEncrypted", ta.unmountWhenResourceBusyNonEncrypted)
		t.Run("seekInMultiChunkFileEncrypted", ta.seekInMultiChunkFileEncrypted)
		t.Run("seekInMultiChunkFileNonEncrypted", ta.seekInMultiChunkFileNonEncrypted)
		t.Run("createNewFileEncrypted", ta.createNewFileEncrypted)
		t.Run("createNewFileNonEncrypted", ta.createNewFileNonEncrypted)
		t.Run("createNewFileInsideDirectoryEncrypted", ta.createNewFileInsideDirectoryEncrypted)
		t.Run("createNewFileInsideDirectoryNonEncrypted", ta.createNewFileInsideDirectoryNonEncrypted)
		t.Run("createNewFileInsideNewDirectoryEncrypted", ta.createNewFileInsideNewDirectoryEncrypted)
		t.Run("createNewFileInsideNewDirectoryNonEncrypted", ta.createNewFileInsideNewDirectoryNonEncrypted)
		t.Run("removeExistingFileNonEncrypted", ta.removeExistingFileNonEncrypted)
		t.Run("removeExistingFileInsideDirEncrypted", ta.removeExistingFileInsideDirEncrypted)
		t.Run("removeExistingFileInsideDirNonEncrypted", ta.removeExistingFileInsideDirNonEncrypted)
		t.Run("removeNewlyAddedFileEncrypted", ta.removeNewlyAddedFileEncrypted)
		t.Run("removeNewlyAddedFileNonEncrypted", ta.removeNewlyAddedFileNonEncrypted)
		t.Run("addNewFileAndModifyContentsEncrypted", ta.addNewFileAndModifyContentsEncrypted)
		t.Run("removeEmptyDirEncrypted", ta.removeEmptyDirEncrypted)
		t.Run("removeEmptyDirNonEncrypted", ta.removeEmptyDirNonEncrypted)
		t.Run("removeDirWhichHasFilesEncrypted", ta.removeDirWhichHasFilesEncrypted)
		t.Run("removeDirWhichHasSubDirsEncrypted", ta.removeDirWhichHasSubDirsEncrypted)
		t.Run("removeDirWhichHasSubDirsNonEncrypted", ta.removeDirWhichHasSubDirsNonEncrypted)
		t.Run("appendFileContentsToEndNonEncrypted", ta.appendFileContentsToEndNonEncrypted)
	}
}

func Upload(uploadDir, index string, a *api.API, toEncrypt bool) (hash string, err error) {
	fs := api.NewFileSystem(a)
	hash, err = fs.Upload(uploadDir, index, toEncrypt)
	return hash, err
}<|MERGE_RESOLUTION|>--- conflicted
+++ resolved
@@ -33,7 +33,7 @@
 	"github.com/ethereum/go-ethereum/swarm/api"
 	"github.com/ethereum/go-ethereum/swarm/storage"
 	"github.com/ethereum/go-ethereum/swarm/testutil"
-	colorable "github.com/mattn/go-colorable"
+	"github.com/mattn/go-colorable"
 )
 
 var (
@@ -821,15 +821,7 @@
 	}
 	defer d.Close()
 	log.Debug("File opened")
-<<<<<<< HEAD
-	contents := make([]byte, 11)
-	_, err = rand.Read(contents)
-	if err != nil {
-		t.Fatalf("ErrorMsg filling random bytes into byte array %v", err)
-	}
-=======
 	contents := testutil.RandomBytes(1, 11)
->>>>>>> 24d727b6
 	log.Debug("Content read")
 	_, err = d.Write(contents)
 	if err != nil {
@@ -909,15 +901,7 @@
 	}
 	defer d.Close()
 	log.Debug("File opened")
-<<<<<<< HEAD
-	contents := make([]byte, 11)
-	_, err = rand.Read(contents)
-	if err != nil {
-		t.Fatalf("ErrorMsg writing random bytes to byte array: %v", err)
-	}
-=======
 	contents := testutil.RandomBytes(1, 11)
->>>>>>> 24d727b6
 	log.Debug("content read")
 	_, err = d.Write(contents)
 	if err != nil {
@@ -1124,15 +1108,7 @@
 	}
 	defer d.Close()
 	log.Debug("file opened")
-<<<<<<< HEAD
-	contents := make([]byte, 11)
-	_, err = rand.Read(contents)
-	if err != nil {
-		t.Fatalf("ErrorMsg writing random bytes to byte array: %v", err)
-	}
-=======
 	contents := testutil.RandomBytes(1, 11)
->>>>>>> 24d727b6
 	log.Debug("content read")
 	_, err = d.Write(contents)
 	if err != nil {
@@ -1568,15 +1544,7 @@
 	dat.testMountDir = filepath.Join(dat.testDir, "appendlargefile-mount")
 	dat.files = make(map[string]fileInfo)
 
-<<<<<<< HEAD
-	line1 := make([]byte, 10)
-	_, err = rand.Read(line1)
-	if err != nil {
-		t.Fatalf("ErrorMsg writing random bytes to byte array: %v", err)
-	}
-=======
 	line1 := testutil.RandomBytes(1, 10)
->>>>>>> 24d727b6
 
 	dat.files["1.txt"] = fileInfo{0700, 333, 444, line1}
 
@@ -1593,15 +1561,7 @@
 	}
 	defer fd.Close()
 	log.Debug("file opened")
-<<<<<<< HEAD
-	line2 := make([]byte, 5)
-	_, err = rand.Read(line2)
-	if err != nil {
-		t.Fatalf("ErrorMsg writing random bytes to byte array: %v", err)
-	}
-=======
 	line2 := testutil.RandomBytes(1, 5)
->>>>>>> 24d727b6
 	log.Debug("line read")
 	_, err = fd.Seek(int64(len(line1)), 0)
 	if err != nil {
