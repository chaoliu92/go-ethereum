--- conflicted
+++ resolved
@@ -96,26 +96,10 @@
 	if atomic.LoadInt32(&s.run) == 0 {
 		return
 	}
-
-<<<<<<< HEAD
+	
 	h := newHandler(ctx, codec, s.idgen, &s.services)
 	h.allowSubscribe = false
 	defer h.close(io.EOF, nil)
-=======
-	// test if the server is ordered to stop
-	for atomic.LoadInt32(&s.run) == 1 {
-		reqs, batch, err := s.readRequest(codec)
-		if err != nil {
-			// If a parsing error occurred, send an error
-			if err.Error() != "EOF" {
-				log.Debug(fmt.Sprintf("read error %v\n", err))
-				codec.Write(codec.CreateErrorResponse(nil, err))
-			}
-			// ErrorMsg or end of stream, wait for requests and tear down
-			pend.Wait()
-			return nil
-		}
->>>>>>> d02f8b37
 
 	reqs, batch, err := codec.Read()
 	if err != nil {
